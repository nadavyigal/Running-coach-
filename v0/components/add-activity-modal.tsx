"use client"

import type React from "react"

import { useMemo, useState } from "react"
import { Dialog, DialogContent, DialogHeader, DialogTitle } from "@/components/ui/dialog"
import { Button } from "@/components/ui/button"
import { Input } from "@/components/ui/input"
import { Label } from "@/components/ui/label"
import { Textarea } from "@/components/ui/textarea"
import { Card, CardContent } from "@/components/ui/card"
import { Calendar } from "@/components/ui/calendar"
import { Popover, PopoverContent, PopoverTrigger } from "@/components/ui/popover"
import { format } from "date-fns"
<<<<<<< HEAD
import { Heart, Watch, Camera, Edit, Upload, CalendarIcon, Zap } from "lucide-react"
import { useToast } from "@/hooks/use-toast"
import { analyzeActivityImage } from "@/lib/ai-activity-client"
import { dbUtils } from "@/lib/dbUtils"
import { planAdjustmentService } from "@/lib/planAdjustmentService"
import type { Run } from "@/lib/db"
=======
import { Heart, Watch, Camera, Edit, Upload, CalendarIcon, Zap, Loader2 } from "lucide-react"
import { useToast } from "@/hooks/use-toast"
>>>>>>> 2ac8a045

interface AddActivityModalProps {
  isOpen: boolean
  onClose: () => void
  onSaved?: () => void
}

export function AddActivityModal({ isOpen, onClose, onSaved }: AddActivityModalProps) {
  const [step, setStep] = useState<"method" | "manual" | "upload">("method")
  const [selectedDate, setSelectedDate] = useState<Date>(new Date())
  const [activityData, setActivityData] = useState({
    type: "run",
    distance: "",
    duration: "",
    pace: "",
    calories: "",
    notes: "",
  })
<<<<<<< HEAD
  const [isSaving, setIsSaving] = useState(false)
  const [isAnalyzing, setIsAnalyzing] = useState(false)
  const { toast } = useToast()

  const normalizedActivityType: Run["type"] = useMemo(() => {
    switch (activityData.type) {
      case "run":
        return "easy"
      case "tempo":
      case "intervals":
      case "long":
      case "time-trial":
      case "hill":
        return activityData.type
      default:
        return "other"
    }
  }, [activityData.type])
=======
  const [isAnalyzing, setIsAnalyzing] = useState(false)
  const [isSaving, setIsSaving] = useState(false)
  const [error, setError] = useState<string | null>(null)
  const { toast } = useToast()

  const formattedSelectedDate = useMemo(() => (selectedDate ? format(selectedDate, "PPP") : "Pick a date"), [selectedDate])
>>>>>>> 2ac8a045

  const importMethods = [
    {
      id: "health",
      name: "Connect to Health",
      icon: Heart,
      description: "Import from Apple Health or Google Fit",
      action: () => {
        alert("Health app integration coming soon!")
      },
    },
    {
      id: "garmin",
      name: "Connect to Garmin",
      icon: Watch,
      description: "Sync with Garmin Connect",
      action: () => {
        alert("Garmin integration coming soon!")
      },
    },
    {
      id: "strava",
      name: "Import from Strava",
      icon: Zap,
      description: "Import activities from Strava",
      action: () => {
        alert("Strava integration coming soon!")
      },
    },
    {
      id: "screenshot",
      name: "Upload Screenshot/Pic",
      icon: Camera,
      description: "Upload a photo of your workout",
      action: () => setStep("upload"),
    },
    {
      id: "manual",
      name: "Manual Entry",
      icon: Edit,
      description: "Enter workout details manually",
      action: () => setStep("manual"),
    },
  ]

<<<<<<< HEAD
  const formatSecondsToDuration = (seconds: number) => {
    const minutes = Math.floor(seconds / 60)
    const remainingSeconds = seconds % 60
    return `${minutes}:${remainingSeconds.toString().padStart(2, "0")}`
  }

=======
>>>>>>> 2ac8a045
  const resetForm = () => {
    setStep("method")
    setActivityData({
      type: "run",
      distance: "",
      duration: "",
      pace: "",
      calories: "",
      notes: "",
    })
    setSelectedDate(new Date())
<<<<<<< HEAD
  }

  const saveRun = async (
    runDetails: {
      distanceKm: number
      durationSeconds: number
      notes?: string
      paceSecondsPerKm?: number
      type?: Run["type"]
      completedAt?: Date
    },
    shouldClose = true,
  ) => {
    try {
      setIsSaving(true)
      const user = await dbUtils.getCurrentUser()
      if (!user?.id) {
        toast({
          title: "User not found",
          description: "Please complete onboarding before adding activities.",
          variant: "destructive",
        })
        return
      }

      const calories = Math.round(runDetails.distanceKm * 60 + (runDetails.durationSeconds / 60) * 3)
      const runData: Omit<Run, "id" | "createdAt"> = {
        userId: user.id,
        type: runDetails.type || normalizedActivityType,
        workoutId: undefined,
        distance: runDetails.distanceKm,
        duration: runDetails.durationSeconds,
        pace: runDetails.paceSecondsPerKm || runDetails.durationSeconds / runDetails.distanceKm,
        calories,
        notes: runDetails.notes?.trim() || undefined,
        completedAt: runDetails.completedAt || selectedDate,
      }

      await dbUtils.createRun(runData)
      await planAdjustmentService.afterRun(user.id)

      toast({
        title: "Activity added",
        description: `Logged ${runDetails.distanceKm.toFixed(2)} km in ${formatSecondsToDuration(runDetails.durationSeconds)}.`,
      })

      resetForm()
      onSaved?.()
      if (shouldClose) onClose()
    } catch (error) {
      console.error("Failed to save activity", error)
      toast({
        title: "Could not save activity",
        description: "Something went wrong while saving your run.",
        variant: "destructive",
      })
    } finally {
      setIsSaving(false)
    }
  }

  const handleManualSave = async () => {
    const distanceKm = Number.parseFloat(activityData.distance)
    const durationMinutes = Number.parseFloat(activityData.duration)

    if (!Number.isFinite(distanceKm) || distanceKm <= 0 || !Number.isFinite(durationMinutes) || durationMinutes <= 0) {
      toast({
        title: "Missing details",
        description: "Please enter a valid distance and duration.",
        variant: "destructive",
      })
      return
    }

    const durationSeconds = Math.round(durationMinutes * 60)
    const paceSecondsPerKm = activityData.pace
      ? activityData.pace
          .split(":")
          .map((part) => Number.parseInt(part.trim(), 10))
          .reduce((acc, part) => acc * 60 + (Number.isFinite(part) ? part : 0), 0)
      : undefined

    await saveRun({
      distanceKm,
      durationSeconds,
      notes: activityData.notes,
      paceSecondsPerKm,
    })
=======
    setError(null)
  }

  const parsePaceToSeconds = (pace: string) => {
    if (!pace) return undefined
    if (pace.includes(":")) {
      const [minutes, seconds] = pace.split(":").map((part) => Number.parseInt(part, 10))
      if (Number.isFinite(minutes) && Number.isFinite(seconds)) {
        return minutes * 60 + seconds
      }
    }

    const numericPace = Number.parseFloat(pace)
    return Number.isFinite(numericPace) ? Math.round(numericPace * 60) : undefined
  }

  const formatPaceFromSeconds = (paceSeconds?: number | null) => {
    if (!paceSeconds || paceSeconds <= 0) return ""
    const minutes = Math.floor(paceSeconds / 60)
    const seconds = Math.round(paceSeconds % 60)
    return `${minutes}:${seconds.toString().padStart(2, "0")}`
  }

  const persistActivity = async (data: typeof activityData, date: Date) => {
    const { dbUtils } = await import("@/lib/dbUtils")
    const user = await dbUtils.getCurrentUser()

    if (!user || !user.id) {
      throw new Error("Unable to find an active user")
    }

    const distance = Number.parseFloat(data.distance)
    const durationMinutes = Number.parseFloat(data.duration)

    if (!Number.isFinite(distance) || distance <= 0) {
      throw new Error("Please provide a valid distance")
    }

    if (!Number.isFinite(durationMinutes) || durationMinutes <= 0) {
      throw new Error("Please provide a valid duration")
    }

    const paceSeconds = parsePaceToSeconds(data.pace)
    const calories = data.calories ? Number.parseFloat(data.calories) : undefined
    const caloriesValue = Number.isFinite(calories) ? calories : undefined

    const runData = {
      userId: user.id,
      type: "other" as const,
      distance,
      duration: Math.round(durationMinutes * 60),
      pace: paceSeconds,
      calories: caloriesValue,
      notes: data.notes,
      completedAt: date,
      updatedAt: new Date(),
    }

    await dbUtils.recordRun(runData)
  }

  const handleManualSave = async () => {
    setIsSaving(true)
    setError(null)
    try {
      await persistActivity(activityData, selectedDate)
      toast({ title: "Activity saved", description: "Your run was added to Today’s feed." })
      resetForm()
      onClose()
    } catch (err) {
      console.error("Failed to save activity", err)
      setError(err instanceof Error ? err.message : "Unable to save activity")
    } finally {
      setIsSaving(false)
    }
>>>>>>> 2ac8a045
  }

  const handleFileUpload = async (event: React.ChangeEvent<HTMLInputElement>) => {
    const file = event.target.files?.[0]
<<<<<<< HEAD
    event.target.value = ""
    if (!file) return

    setIsAnalyzing(true)
    try {
      const result = await analyzeActivityImage(file)
      const paceDisplay = result.paceSecondsPerKm ? formatSecondsToDuration(result.paceSecondsPerKm) : ""

      setActivityData((current) => {
        const allowedTypes = ["run", "walk", "bike", "swim", "strength", "other"] as const
        const nextType = allowedTypes.includes((result.type as typeof allowedTypes[number]) || "run")
          ? (result.type as typeof allowedTypes[number])
          : current.type

        return {
          ...current,
          distance: result.distanceKm.toString(),
          duration: Math.round(result.durationSeconds / 60).toString(),
          pace: paceDisplay,
          notes: result.notes || current.notes,
          type: nextType,
        }
      })

      const completedAt = result.completedAt ? new Date(result.completedAt) : selectedDate

      await saveRun(
        {
          distanceKm: result.distanceKm,
          durationSeconds: result.durationSeconds,
          notes: result.notes,
          paceSecondsPerKm: result.paceSecondsPerKm,
          type: (result.type as Run["type"]) || normalizedActivityType,
          completedAt,
        },
        true,
      )
    } catch (error) {
      console.error("Image analysis failed", error)
      toast({
        title: "AI analysis failed",
        description: error instanceof Error ? error.message : "We couldn't read the workout screenshot.",
        variant: "destructive",
      })
    } finally {
      setIsAnalyzing(false)
      setStep("method")
=======
    if (!file) return

    if (!file.type.startsWith("image/")) {
      setError("Please upload an image file")
      return
    }

    const maxSize = 6 * 1024 * 1024 // 6MB
    if (file.size > maxSize) {
      setError("File is too large. Please choose an image under 6MB")
      return
    }

    setIsAnalyzing(true)
    setError(null)

    try {
      const formData = new FormData()
      formData.append("file", file)

      const response = await fetch("/api/ai-activity", {
        method: "POST",
        body: formData,
      })

      if (!response.ok) {
        const errorData = await response.json().catch(() => ({}))
        throw new Error(errorData.error || "Unable to analyze activity")
      }

      const result = await response.json()
      const { activity, confidence } = result

      const normalizedDate = activity?.date ? new Date(activity.date) : new Date()
      setSelectedDate(normalizedDate)

      const updatedActivity = {
        type: activity?.type || "run",
        distance: activity?.distance ? String(activity.distance) : "",
        duration: activity?.durationMinutes ? String(activity.durationMinutes) : "",
        pace: formatPaceFromSeconds(activity?.paceSeconds),
        calories: activity?.calories ? String(activity.calories) : "",
        notes: activity?.notes || "",
      }

      setActivityData(updatedActivity)

      if (confidence >= 0.7 && activity?.distance && activity?.durationMinutes) {
        await persistActivity(updatedActivity, normalizedDate)
        toast({ title: "Activity logged", description: "AI imported your run automatically." })
        resetForm()
        onClose()
      } else {
        toast({
          title: "Review details",
          description: "We pre-filled the form. Please confirm before saving.",
        })
        setStep("manual")
      }
    } catch (err) {
      console.error("AI analysis failed", err)
      setError(err instanceof Error ? err.message : "Failed to analyze the image")
    } finally {
      setIsAnalyzing(false)
>>>>>>> 2ac8a045
    }
  }

  return (
    <Dialog open={isOpen} onOpenChange={onClose}>
      <DialogContent className="max-w-md max-h-[90vh] overflow-y-auto">
        <DialogHeader>
          <DialogTitle>
            {step === "method" && "Add Activity"}
            {step === "manual" && "Manual Entry"}
            {step === "upload" && "Upload Activity"}
          </DialogTitle>
        </DialogHeader>

        {error && <p className="text-sm text-red-600" role="alert">{error}</p>}

        {step === "method" && (
          <div className="space-y-4">
            {importMethods.map((method) => (
              <Card
                key={method.id}
                className="cursor-pointer hover:shadow-md transition-shadow"
                onClick={method.action}
              >
                <CardContent className="p-4">
                  <div className="flex items-center gap-4">
                    <div className="w-12 h-12 bg-gray-100 rounded-lg flex items-center justify-center">
                      <method.icon className="h-6 w-6 text-gray-600" />
                    </div>
                    <div className="flex-1">
                      <h3 className="font-medium">{method.name}</h3>
                      <p className="text-sm text-gray-600">{method.description}</p>
                    </div>
                  </div>
                </CardContent>
              </Card>
            ))}
          </div>
        )}

        {step === "manual" && (
          <div className="space-y-4">
            {/* Date Selection */}
            <div className="space-y-2">
              <Label>Activity Date</Label>
              <Popover>
                <PopoverTrigger asChild>
                  <Button variant="outline" className="w-full justify-start text-left font-normal bg-transparent">
                    <CalendarIcon className="mr-2 h-4 w-4" />
                    {formattedSelectedDate}
                  </Button>
                </PopoverTrigger>
                <PopoverContent className="w-auto p-0">
                  <Calendar
                    mode="single"
                    selected={selectedDate}
                    onSelect={(date) => date && setSelectedDate(date)}
                    initialFocus
                  />
                </PopoverContent>
              </Popover>
            </div>

            {/* Activity Type */}
            <div className="space-y-2">
              <Label htmlFor="activity-type">Activity Type</Label>
              <select
                id="activity-type"
                className="w-full p-2 border rounded-md"
                value={activityData.type}
                onChange={(e) => setActivityData({ ...activityData, type: e.target.value })}
              >
                <option value="run">Running</option>
                <option value="walk">Walking</option>
                <option value="bike">Cycling</option>
                <option value="swim">Swimming</option>
                <option value="strength">Strength Training</option>
                <option value="other">Other</option>
              </select>
            </div>

            {/* Distance */}
            <div className="space-y-2">
              <Label htmlFor="distance">Distance</Label>
              <div className="relative">
                <Input
                  id="distance"
                  type="number"
                  step="0.1"
                  placeholder="5.0"
                  value={activityData.distance}
                  onChange={(e) => setActivityData({ ...activityData, distance: e.target.value })}
                  className="pr-8"
                />
                <span className="absolute right-3 top-1/2 -translate-y-1/2 text-sm text-gray-500">km</span>
              </div>
            </div>

            {/* Duration */}
            <div className="space-y-2">
              <Label htmlFor="duration">Duration</Label>
              <div className="relative">
                <Input
                  id="duration"
                  type="number"
                  placeholder="30"
                  value={activityData.duration}
                  onChange={(e) => setActivityData({ ...activityData, duration: e.target.value })}
                  className="pr-12"
                />
                <span className="absolute right-3 top-1/2 -translate-y-1/2 text-sm text-gray-500">min</span>
              </div>
            </div>

            {/* Calories */}
            <div className="space-y-2">
              <Label htmlFor="calories">Calories (optional)</Label>
              <div className="relative">
                <Input
                  id="calories"
                  type="number"
                  placeholder="320"
                  value={activityData.calories}
                  onChange={(e) => setActivityData({ ...activityData, calories: e.target.value })}
                  className="pr-12"
                />
                <span className="absolute right-3 top-1/2 -translate-y-1/2 text-sm text-gray-500">kcal</span>
              </div>
            </div>

            {/* Average Pace */}
            <div className="space-y-2">
              <Label htmlFor="pace">Average Pace (optional)</Label>
              <div className="relative">
                <Input
                  id="pace"
                  placeholder="5:30"
                  value={activityData.pace}
                  onChange={(e) => setActivityData({ ...activityData, pace: e.target.value })}
                  className="pr-16"
                />
                <span className="absolute right-3 top-1/2 -translate-y-1/2 text-sm text-gray-500">min/km</span>
              </div>
            </div>

            {/* Notes */}
            <div className="space-y-2">
              <Label htmlFor="notes">Notes (optional)</Label>
              <Textarea
                id="notes"
                placeholder="How did it feel? Any observations..."
                value={activityData.notes}
                onChange={(e) => setActivityData({ ...activityData, notes: e.target.value })}
                rows={3}
              />
            </div>

            {/* Action Buttons */}
            <div className="flex gap-3">
              <Button variant="outline" onClick={() => setStep("method")} className="flex-1" disabled={isSaving}>
                Back
              </Button>
              <Button
                onClick={handleManualSave}
                className="flex-1 bg-green-500 hover:bg-green-600"
                disabled={isSaving}
              >
<<<<<<< HEAD
                {isSaving ? "Saving..." : "Save Activity"}
=======
                {isSaving ? (
                  <span className="flex items-center justify-center gap-2">
                    <Loader2 className="h-4 w-4 animate-spin" />
                    Saving...
                  </span>
                ) : (
                  "Save Activity"
                )}
>>>>>>> 2ac8a045
              </Button>
            </div>
          </div>
        )}

        {step === "upload" && (
          <div className="space-y-4">
            <div className="text-center">
              <div className="w-24 h-24 bg-gray-100 rounded-lg flex items-center justify-center mx-auto mb-4">
                <Upload className="h-12 w-12 text-gray-400" />
              </div>
              <h3 className="font-medium mb-2">Upload Activity Screenshot</h3>
              <p className="text-sm text-gray-600 mb-4">
                Upload a photo of your workout from any fitness app or device
              </p>

<<<<<<< HEAD
              <input type="file" accept="image/*" onChange={handleFileUpload} className="hidden" id="file-upload" />
              <label htmlFor="file-upload">
                <Button asChild className="bg-green-500 hover:bg-green-600" disabled={isAnalyzing || isSaving}>
                  <span>{isAnalyzing ? "Analyzing..." : "Choose Photo"}</span>
                </Button>
              </label>
=======
              {isAnalyzing ? (
                <div className="flex items-center justify-center gap-2 text-gray-600">
                  <Loader2 className="h-5 w-5 animate-spin" />
                  <span>Analyzing your screenshot...</span>
                </div>
              ) : (
                <>
                  <input
                    type="file"
                    accept="image/*"
                    onChange={handleFileUpload}
                    className="hidden"
                    id="file-upload"
                  />
                  <label htmlFor="file-upload">
                    <Button asChild className="bg-green-500 hover:bg-green-600">
                      <span>Choose Photo</span>
                    </Button>
                  </label>
                </>
              )}
>>>>>>> 2ac8a045
            </div>

            <div className="text-center">
              <Button variant="outline" onClick={() => setStep("method")}>Back</Button>
            </div>
          </div>
        )}
      </DialogContent>
    </Dialog>
  )
}<|MERGE_RESOLUTION|>--- conflicted
+++ resolved
@@ -12,17 +12,8 @@
 import { Calendar } from "@/components/ui/calendar"
 import { Popover, PopoverContent, PopoverTrigger } from "@/components/ui/popover"
 import { format } from "date-fns"
-<<<<<<< HEAD
-import { Heart, Watch, Camera, Edit, Upload, CalendarIcon, Zap } from "lucide-react"
-import { useToast } from "@/hooks/use-toast"
-import { analyzeActivityImage } from "@/lib/ai-activity-client"
-import { dbUtils } from "@/lib/dbUtils"
-import { planAdjustmentService } from "@/lib/planAdjustmentService"
-import type { Run } from "@/lib/db"
-=======
 import { Heart, Watch, Camera, Edit, Upload, CalendarIcon, Zap, Loader2 } from "lucide-react"
 import { useToast } from "@/hooks/use-toast"
->>>>>>> 2ac8a045
 
 interface AddActivityModalProps {
   isOpen: boolean
@@ -41,33 +32,12 @@
     calories: "",
     notes: "",
   })
-<<<<<<< HEAD
-  const [isSaving, setIsSaving] = useState(false)
-  const [isAnalyzing, setIsAnalyzing] = useState(false)
-  const { toast } = useToast()
-
-  const normalizedActivityType: Run["type"] = useMemo(() => {
-    switch (activityData.type) {
-      case "run":
-        return "easy"
-      case "tempo":
-      case "intervals":
-      case "long":
-      case "time-trial":
-      case "hill":
-        return activityData.type
-      default:
-        return "other"
-    }
-  }, [activityData.type])
-=======
   const [isAnalyzing, setIsAnalyzing] = useState(false)
   const [isSaving, setIsSaving] = useState(false)
   const [error, setError] = useState<string | null>(null)
   const { toast } = useToast()
 
   const formattedSelectedDate = useMemo(() => (selectedDate ? format(selectedDate, "PPP") : "Pick a date"), [selectedDate])
->>>>>>> 2ac8a045
 
   const importMethods = [
     {
@@ -113,15 +83,6 @@
     },
   ]
 
-<<<<<<< HEAD
-  const formatSecondsToDuration = (seconds: number) => {
-    const minutes = Math.floor(seconds / 60)
-    const remainingSeconds = seconds % 60
-    return `${minutes}:${remainingSeconds.toString().padStart(2, "0")}`
-  }
-
-=======
->>>>>>> 2ac8a045
   const resetForm = () => {
     setStep("method")
     setActivityData({
@@ -133,96 +94,6 @@
       notes: "",
     })
     setSelectedDate(new Date())
-<<<<<<< HEAD
-  }
-
-  const saveRun = async (
-    runDetails: {
-      distanceKm: number
-      durationSeconds: number
-      notes?: string
-      paceSecondsPerKm?: number
-      type?: Run["type"]
-      completedAt?: Date
-    },
-    shouldClose = true,
-  ) => {
-    try {
-      setIsSaving(true)
-      const user = await dbUtils.getCurrentUser()
-      if (!user?.id) {
-        toast({
-          title: "User not found",
-          description: "Please complete onboarding before adding activities.",
-          variant: "destructive",
-        })
-        return
-      }
-
-      const calories = Math.round(runDetails.distanceKm * 60 + (runDetails.durationSeconds / 60) * 3)
-      const runData: Omit<Run, "id" | "createdAt"> = {
-        userId: user.id,
-        type: runDetails.type || normalizedActivityType,
-        workoutId: undefined,
-        distance: runDetails.distanceKm,
-        duration: runDetails.durationSeconds,
-        pace: runDetails.paceSecondsPerKm || runDetails.durationSeconds / runDetails.distanceKm,
-        calories,
-        notes: runDetails.notes?.trim() || undefined,
-        completedAt: runDetails.completedAt || selectedDate,
-      }
-
-      await dbUtils.createRun(runData)
-      await planAdjustmentService.afterRun(user.id)
-
-      toast({
-        title: "Activity added",
-        description: `Logged ${runDetails.distanceKm.toFixed(2)} km in ${formatSecondsToDuration(runDetails.durationSeconds)}.`,
-      })
-
-      resetForm()
-      onSaved?.()
-      if (shouldClose) onClose()
-    } catch (error) {
-      console.error("Failed to save activity", error)
-      toast({
-        title: "Could not save activity",
-        description: "Something went wrong while saving your run.",
-        variant: "destructive",
-      })
-    } finally {
-      setIsSaving(false)
-    }
-  }
-
-  const handleManualSave = async () => {
-    const distanceKm = Number.parseFloat(activityData.distance)
-    const durationMinutes = Number.parseFloat(activityData.duration)
-
-    if (!Number.isFinite(distanceKm) || distanceKm <= 0 || !Number.isFinite(durationMinutes) || durationMinutes <= 0) {
-      toast({
-        title: "Missing details",
-        description: "Please enter a valid distance and duration.",
-        variant: "destructive",
-      })
-      return
-    }
-
-    const durationSeconds = Math.round(durationMinutes * 60)
-    const paceSecondsPerKm = activityData.pace
-      ? activityData.pace
-          .split(":")
-          .map((part) => Number.parseInt(part.trim(), 10))
-          .reduce((acc, part) => acc * 60 + (Number.isFinite(part) ? part : 0), 0)
-      : undefined
-
-    await saveRun({
-      distanceKm,
-      durationSeconds,
-      notes: activityData.notes,
-      paceSecondsPerKm,
-    })
-=======
     setError(null)
   }
 
@@ -289,7 +160,7 @@
     setError(null)
     try {
       await persistActivity(activityData, selectedDate)
-      toast({ title: "Activity saved", description: "Your run was added to Today’s feed." })
+      toast({ title: "Activity saved", description: "Your run was added to Today's feed." })
       resetForm()
       onClose()
     } catch (err) {
@@ -298,60 +169,10 @@
     } finally {
       setIsSaving(false)
     }
->>>>>>> 2ac8a045
   }
 
   const handleFileUpload = async (event: React.ChangeEvent<HTMLInputElement>) => {
     const file = event.target.files?.[0]
-<<<<<<< HEAD
-    event.target.value = ""
-    if (!file) return
-
-    setIsAnalyzing(true)
-    try {
-      const result = await analyzeActivityImage(file)
-      const paceDisplay = result.paceSecondsPerKm ? formatSecondsToDuration(result.paceSecondsPerKm) : ""
-
-      setActivityData((current) => {
-        const allowedTypes = ["run", "walk", "bike", "swim", "strength", "other"] as const
-        const nextType = allowedTypes.includes((result.type as typeof allowedTypes[number]) || "run")
-          ? (result.type as typeof allowedTypes[number])
-          : current.type
-
-        return {
-          ...current,
-          distance: result.distanceKm.toString(),
-          duration: Math.round(result.durationSeconds / 60).toString(),
-          pace: paceDisplay,
-          notes: result.notes || current.notes,
-          type: nextType,
-        }
-      })
-
-      const completedAt = result.completedAt ? new Date(result.completedAt) : selectedDate
-
-      await saveRun(
-        {
-          distanceKm: result.distanceKm,
-          durationSeconds: result.durationSeconds,
-          notes: result.notes,
-          paceSecondsPerKm: result.paceSecondsPerKm,
-          type: (result.type as Run["type"]) || normalizedActivityType,
-          completedAt,
-        },
-        true,
-      )
-    } catch (error) {
-      console.error("Image analysis failed", error)
-      toast({
-        title: "AI analysis failed",
-        description: error instanceof Error ? error.message : "We couldn't read the workout screenshot.",
-        variant: "destructive",
-      })
-    } finally {
-      setIsAnalyzing(false)
-      setStep("method")
-=======
     if (!file) return
 
     if (!file.type.startsWith("image/")) {
@@ -416,7 +237,6 @@
       setError(err instanceof Error ? err.message : "Failed to analyze the image")
     } finally {
       setIsAnalyzing(false)
->>>>>>> 2ac8a045
     }
   }
 
@@ -584,9 +404,6 @@
                 className="flex-1 bg-green-500 hover:bg-green-600"
                 disabled={isSaving}
               >
-<<<<<<< HEAD
-                {isSaving ? "Saving..." : "Save Activity"}
-=======
                 {isSaving ? (
                   <span className="flex items-center justify-center gap-2">
                     <Loader2 className="h-4 w-4 animate-spin" />
@@ -595,7 +412,6 @@
                 ) : (
                   "Save Activity"
                 )}
->>>>>>> 2ac8a045
               </Button>
             </div>
           </div>
@@ -612,14 +428,6 @@
                 Upload a photo of your workout from any fitness app or device
               </p>
 
-<<<<<<< HEAD
-              <input type="file" accept="image/*" onChange={handleFileUpload} className="hidden" id="file-upload" />
-              <label htmlFor="file-upload">
-                <Button asChild className="bg-green-500 hover:bg-green-600" disabled={isAnalyzing || isSaving}>
-                  <span>{isAnalyzing ? "Analyzing..." : "Choose Photo"}</span>
-                </Button>
-              </label>
-=======
               {isAnalyzing ? (
                 <div className="flex items-center justify-center gap-2 text-gray-600">
                   <Loader2 className="h-5 w-5 animate-spin" />
@@ -641,7 +449,6 @@
                   </label>
                 </>
               )}
->>>>>>> 2ac8a045
             </div>
 
             <div className="text-center">
