'use client';

import { useState, useEffect, useRef } from "react"
import { Card, CardContent } from "@/components/ui/card"
import { Button } from "@/components/ui/button"
import { ArrowLeft, Map, Play, Pause, Square, Volume2, Satellite, MapPin, AlertTriangle, Info, Loader2, RefreshCw, Sparkles } from "lucide-react"
import { RouteSelectorModal } from "@/components/route-selector-modal"
import { RouteSelectionWizard } from "@/components/route-selection-wizard"
import { ManualRunModal } from "@/components/manual-run-modal"
import { RunMap } from "@/components/maps/RunMap"
<<<<<<< HEAD
import { AddActivityModal } from "@/components/add-activity-modal"
import { type Route, type Run, type Workout, type User } from "@/lib/db"
=======
import { type Run, type Workout, type User } from "@/lib/db"
>>>>>>> 7865a9b9
import { dbUtils } from "@/lib/dbUtils"
import { useToast } from "@/hooks/use-toast"
import { useRouter } from "next/navigation"
import RecoveryRecommendations from "@/components/recovery-recommendations"
import { GPSAccuracyIndicator } from "@/components/gps-accuracy-indicator"
import type { GPSAccuracyData } from "@/lib/gps-monitoring"

interface GPSCoordinate {
  latitude: number
  longitude: number
  timestamp: number
  accuracy?: number
}

interface RunMetrics {
  distance: number // in km
  duration: number // in seconds
  pace: number // in seconds per km
  calories: number // estimated
}

export function RecordScreen() {
  const [isRunning, setIsRunning] = useState(false)
  const [isPaused, setIsPaused] = useState(false)
  const [gpsPermission, setGpsPermission] = useState<'prompt' | 'granted' | 'denied' | 'unsupported'>('prompt')
  const [gpsAccuracy, setGpsAccuracy] = useState<number>(0)
  const [isInitializingGps, setIsInitializingGps] = useState(false)
  const [showRoutesModal, setShowRoutesModal] = useState(false)
  const [showRouteWizard, setShowRouteWizard] = useState(false)
  const [showManualModal, setShowManualModal] = useState(false)
  const [showAddActivityModal, setShowAddActivityModal] = useState(false)
  const [currentWorkout, setCurrentWorkout] = useState<Workout | null>(null)
  const [currentUser, setCurrentUser] = useState<User | null>(null)
	  const [selectedRoute, setSelectedRoute] = useState<Route | null>(null)
	  
	  // GPS monitoring state
	  const [currentGPSAccuracy, setCurrentGPSAccuracy] = useState<GPSAccuracyData | null>(null)
	  const [gpsAccuracyHistory, setGpsAccuracyHistory] = useState<GPSAccuracyData[]>([])
	  const [showGPSDetails, setShowGPSDetails] = useState(false)
  
  // GPS and tracking state
  const [gpsPath, setGpsPath] = useState<GPSCoordinate[]>([])
  const [currentPosition, setCurrentPosition] = useState<GPSCoordinate | null>(null)
  const gpsPathRef = useRef<GPSCoordinate[]>([])
  const watchIdRef = useRef<number | null>(null)
  const startTimeRef = useRef<number>(0)
  const elapsedRunMsRef = useRef<number>(0)
  const isRunningRef = useRef(false)
  const isPausedRef = useRef(false)

  useEffect(() => {
    isRunningRef.current = isRunning
    isPausedRef.current = isPaused
  }, [isRunning, isPaused])
  
  // Metrics state
  const [metrics, setMetrics] = useState<RunMetrics>({
    distance: 0,
    duration: 0,
    pace: 0,
    calories: 0
  })

  const { toast } = useToast()
  const router = useRouter()

  const resolveCurrentUser = async (): Promise<User | null> => {
    if (currentUser?.id) return currentUser

    try {
      const user = await dbUtils.getCurrentUser()
      if (user) {
        setCurrentUser(user)
      }
      return user
    } catch (error) {
      console.error("Error resolving current user:", error)
      return null
    }
  }

  const resolveRunType = (workoutType?: Workout["type"]): Run["type"] => {
    switch (workoutType) {
      case "easy":
      case "tempo":
      case "intervals":
      case "long":
      case "time-trial":
      case "hill":
        return workoutType
      default:
        return "other"
    }
  }

  // Initialize GPS - proactively request permission on mount
  const initializeGps = async () => {
    if (isInitializingGps) return
    
    setIsInitializingGps(true)
    console.log('[GPS] Starting GPS initialization...')
    
    try {
      const granted = await requestGpsPermission()
      if (granted) {
        console.log('[GPS] GPS initialized successfully')
        toast({
          title: "GPS Ready",
          description: "Location access granted. You can now start your run.",
        })
      } else {
        console.warn('[GPS] GPS initialization failed')
      }
    } catch (error) {
      console.error('[GPS] Error during GPS initialization:', error)
    } finally {
      setIsInitializingGps(false)
    }
  }

  // Load today's workout and user data on mount
  useEffect(() => {
    loadTodaysWorkout()
    loadCurrentUser()
    
    // Check GPS support and then initialize GPS
    const setupGps = async () => {
      await checkGpsSupport()
      // After checking support, proactively request GPS permission
      if (navigator.geolocation) {
        initializeGps()
      }
    }
    setupGps()
    
    return () => {
      if (watchIdRef.current) {
        navigator.geolocation.clearWatch(watchIdRef.current)
      }
    }
  }, [])

  // Timer effect for duration tracking
  useEffect(() => {
    let interval: NodeJS.Timeout
    if (isRunning && !isPaused && startTimeRef.current) {
      interval = setInterval(() => {
        const now = Date.now()
        const duration = Math.floor((elapsedRunMsRef.current + (now - startTimeRef.current)) / 1000)
        setMetrics(prev => ({
          ...prev,
          duration,
          pace: prev.distance > 0 ? duration / prev.distance : 0,
          calories: estimateCalories(duration, prev.distance)
        }))
      }, 1000)
    }
    return () => clearInterval(interval)
  }, [isRunning, isPaused])

  const loadCurrentUser = async () => {
    try {
      const user = await dbUtils.getCurrentUser()
      if (user) {
        setCurrentUser(user)
      }
    } catch (error) {
      console.error('Error loading user:', error)
    }
  }

  const checkGpsSupport = async () => {
    // Check if running on HTTPS (required for GPS in production)
    const isSecure = typeof window !== 'undefined' && 
      (window.location.protocol === 'https:' || window.location.hostname === 'localhost');
    
    if (!isSecure) {
      console.warn('[GPS] Not running on HTTPS - GPS may not work');
      setGpsPermission('unsupported')
      return
    }

    if (!navigator.geolocation) {
      console.warn('[GPS] Geolocation API not available');
      setGpsPermission('unsupported')
      return
    }

    try {
      const permission = await navigator.permissions.query({ name: 'geolocation' as PermissionName })
      console.log('[GPS] Permission state:', permission.state);
      setGpsPermission(permission.state)
      
      permission.onchange = () => {
        console.log('[GPS] Permission changed to:', permission.state);
        setGpsPermission(permission.state)
      }
    } catch (error) {
      console.error('[GPS] Error checking GPS permission:', error)
      setGpsPermission('prompt')
    }
  }

  const loadTodaysWorkout = async () => {
    try {
      const user = await dbUtils.getCurrentUser()
      if (user) {
        const workout = await dbUtils.getTodaysWorkout(user.id!)
        setCurrentWorkout(workout)
      }
    } catch (error) {
      console.error('Error loading today\'s workout:', error)
    }
  }

	  const requestGpsPermission = (): Promise<boolean> => {
	    return new Promise((resolve) => {
	      if (!navigator.geolocation) {
	        setGpsPermission('unsupported')
	        resolve(false)
	        return
	      }

	      navigator.geolocation.getCurrentPosition(
	        (position) => {
	          const newPosition: GPSCoordinate = {
	            latitude: position.coords.latitude,
	            longitude: position.coords.longitude,
	            timestamp: position.timestamp,
	            accuracy: position.coords.accuracy
	          }

	          setGpsPermission('granted')
	          setGpsAccuracy(position.coords.accuracy)
	          setCurrentPosition(newPosition)
	          resolve(true)
	        },
	        (error) => {
	          console.error('GPS permission denied:', error)
	          setGpsPermission('denied')
          resolve(false)
        },
        {
          enableHighAccuracy: true,
          timeout: 10000,
          maximumAge: 60000
        }
      )
    })
  }

  const startGpsTracking = (): Promise<boolean> => {
    return new Promise((resolve) => {
      if (!navigator.geolocation) {
        resolve(false)
        return
      }

      stopGpsTracking()

      let settled = false
      const settle = (value: boolean) => {
        if (settled) return
        settled = true
        resolve(value)
      }

      const timeoutId = window.setTimeout(() => {
        console.warn('[GPS] GPS tracking start timed out')
        stopGpsTracking()
        settle(false)
      }, 12_000)

      watchIdRef.current = navigator.geolocation.watchPosition(
        (position) => {
          clearTimeout(timeoutId)
          settle(true)

          const newPosition: GPSCoordinate = {
            latitude: position.coords.latitude,
            longitude: position.coords.longitude,
            timestamp: position.timestamp,
            accuracy: position.coords.accuracy
          }

          setCurrentPosition(newPosition)
          setGpsAccuracy(position.coords.accuracy)

          if (isRunningRef.current && !isPausedRef.current) {
            setGpsPath((previousPath) => {
              const nextPath = [...previousPath, newPosition]
              gpsPathRef.current = nextPath

              if (nextPath.length > 1) {
                const newDistance = calculateTotalDistance(nextPath)
                setMetrics((previousMetrics) => ({
                  ...previousMetrics,
                  distance: newDistance,
                  pace: previousMetrics.duration > 0 ? previousMetrics.duration / newDistance : 0,
                  calories: estimateCalories(previousMetrics.duration, newDistance),
                }))
              }

              return nextPath
            })
          }
        },
        (error) => {
          clearTimeout(timeoutId)
          console.error('GPS tracking error:', error)
          if (!settled) {
            stopGpsTracking()
            settle(false)
          }
        },
        {
          enableHighAccuracy: true,
          timeout: 10000,
          maximumAge: 1000
        }
      )

      // Resolve happens on first position update (or error/timeout).
    })
  }

  const stopGpsTracking = () => {
    if (watchIdRef.current) {
      navigator.geolocation.clearWatch(watchIdRef.current)
      watchIdRef.current = null
    }
  }

	  const calculateTotalDistance = (path: GPSCoordinate[]): number => {
	    if (path.length < 2) return 0
	    
	    return path.reduce((total, point, index) => {
	      if (index === 0) return total
	      const previousPoint = path.at(index - 1)
	      if (!previousPoint) return total
	      return total + calculateDistanceBetweenPoints(previousPoint, point)
	    }, 0)
	  }

  const calculateDistanceBetweenPoints = (point1: GPSCoordinate, point2: GPSCoordinate): number => {
    const R = 6371 // Earth's radius in km
    const dLat = (point2.latitude - point1.latitude) * Math.PI / 180
    const dLon = (point2.longitude - point1.longitude) * Math.PI / 180
    const a = 
      Math.sin(dLat / 2) * Math.sin(dLat / 2) +
      Math.cos(point1.latitude * Math.PI / 180) * Math.cos(point2.latitude * Math.PI / 180) *
      Math.sin(dLon / 2) * Math.sin(dLon / 2)
    const c = 2 * Math.atan2(Math.sqrt(a), Math.sqrt(1 - a))
    return R * c
  }

	  const estimateCalories = (_durationSeconds: number, distanceKm: number): number => {
	    // Simple calorie estimation: ~60 calories per km for average runner
	    return Math.round(distanceKm * 60)
	  }

  const formatTime = (seconds: number) => {
    const mins = Math.floor(seconds / 60)
    const secs = seconds % 60
    return `${mins.toString().padStart(2, '0')}:${secs.toString().padStart(2, '0')}`
  }

	  const startRun = async () => {
    const user = await resolveCurrentUser()
    if (!user?.id) {
      toast({
        title: "Error",
        description: "User not found. Please complete onboarding first.",
        variant: "destructive",
      })
      router.push("/")
      return
    }

    const gpsGranted = await requestGpsPermission()
    if (!gpsGranted) {
      toast({
        title: "GPS Required",
        description: "Please enable location access to track your run.",
        variant: "destructive"
      })
      return
    }

    startTimeRef.current = Date.now()
    elapsedRunMsRef.current = 0
    gpsPathRef.current = []
    setGpsPath([])
    setMetrics({
      distance: 0,
      duration: 0,
      pace: 0,
      calories: 0
    })

    setIsRunning(true)
    setIsPaused(false)
    isRunningRef.current = true
    isPausedRef.current = false
    const trackingStarted = await startGpsTracking()
    if (!trackingStarted) {
      setIsRunning(false)
      isRunningRef.current = false
      toast({
        title: "GPS Error",
        description: "Unable to start GPS tracking. Please try again.",
        variant: "destructive"
      })
      return
    }

    toast({
      title: "Run Started",
      description: "GPS tracking active. Your run is being recorded.",
    })
  }

  const pauseRun = () => {
    if (startTimeRef.current) {
      elapsedRunMsRef.current += Date.now() - startTimeRef.current
      startTimeRef.current = 0
      const duration = Math.floor(elapsedRunMsRef.current / 1000)
      setMetrics((previousMetrics) => ({
        ...previousMetrics,
        duration,
        pace: previousMetrics.distance > 0 ? duration / previousMetrics.distance : 0,
        calories: estimateCalories(duration, previousMetrics.distance),
      }))
    }

    stopGpsTracking()
    setIsPaused(true)
    isPausedRef.current = true
    toast({
      title: "Run Paused",
      description: "Your run has been paused. Resume when ready.",
    })
  }

  const resumeRun = async () => {
    setIsPaused(false)
    isPausedRef.current = false
    startTimeRef.current = Date.now()
    const trackingStarted = await startGpsTracking()
    if (!trackingStarted) {
      toast({
        title: "GPS Error",
        description: "Unable to resume GPS tracking.",
        variant: "destructive"
      })
      return
    }

    toast({
      title: "Run Resumed",
      description: "GPS tracking resumed. Your run continues.",
    })
  }

  const stopRun = async () => {
    stopGpsTracking()
    setIsRunning(false)
    setIsPaused(false)
    isRunningRef.current = false
    isPausedRef.current = false

    if (startTimeRef.current) {
      elapsedRunMsRef.current += Date.now() - startTimeRef.current
      startTimeRef.current = 0
    }

    const finalGpsPath = gpsPathRef.current
    const totalDistance = calculateTotalDistance(finalGpsPath)
    const finalDuration = Math.floor(elapsedRunMsRef.current / 1000)

    if (totalDistance > 0 && finalDuration > 0) {
      await saveRun(totalDistance, finalDuration)
    } else {
      toast({
        title: "Run Stopped",
        description: "Run stopped. No data to save.",
      })
    }
  }

	  const saveRun = async (distance: number, duration: number) => {
	    try {
	      const user = await resolveCurrentUser()
	      if (!user?.id) {
        toast({
          title: "Error",
          description: "User not found. Please complete onboarding first.",
          variant: "destructive"
        })
        return
      }

	      const startAccuracy = gpsPathRef.current.at(0)?.accuracy
	      const endAccuracy = gpsPathRef.current.at(-1)?.accuracy
	      const averageAccuracy =
	        gpsAccuracyHistory.length > 0
	          ? gpsAccuracyHistory.reduce((sum, acc) => sum + acc.accuracyRadius, 0) / gpsAccuracyHistory.length
	          : undefined

	      const runData: Omit<Run, 'id' | 'createdAt'> = {
	        userId: user.id,
	        type: resolveRunType(currentWorkout?.type),
	        distance,
	        duration,
	        pace: duration / distance,
	        calories: estimateCalories(duration, distance),
	        gpsPath: JSON.stringify(gpsPathRef.current),
	        gpsAccuracyData: JSON.stringify(gpsAccuracyHistory),
	        completedAt: new Date(),
	        ...(selectedRoute
	          ? { notes: `Route: ${selectedRoute.name}`, route: selectedRoute.name }
	          : {}),
	        ...(typeof startAccuracy === 'number' ? { startAccuracy } : {}),
	        ...(typeof endAccuracy === 'number' ? { endAccuracy } : {}),
	        ...(typeof averageAccuracy === 'number' ? { averageAccuracy } : {}),
	        ...(typeof currentWorkout?.id === 'number' ? { workoutId: currentWorkout.id } : {}),
	      }

	      await dbUtils.createRun(runData)

	      // Mark workout as completed if it exists
	      if (currentWorkout?.id) {
	        await dbUtils.markWorkoutCompleted(currentWorkout.id)
	      }

      toast({
        title: "Run Saved",
        description: `${distance.toFixed(2)}km in ${formatTime(duration)}`,
      })

      // Navigate back to today screen
      router.push('/')
    } catch (error) {
      console.error('Error saving run:', error)
      toast({
        title: "Error",
        description: "Failed to save run. Please try again.",
        variant: "destructive"
      })
    }
  }

  const getGpsStatusColor = () => {
    switch (gpsPermission) {
      case 'granted': return gpsAccuracy < 10 ? 'text-green-500' : 'text-yellow-500'
      case 'denied': return 'text-red-500'
      case 'unsupported': return 'text-gray-500'
      default: return 'text-gray-400'
    }
  }

  const getGpsStatusText = () => {
    if (gpsPermission === 'granted') return 'GPS Active'
    if (gpsPermission === 'denied') return 'GPS Denied - Allow in browser settings'
    if (gpsPermission === 'unsupported') {
      const isSecure = typeof window !== 'undefined' && 
        (window.location.protocol === 'https:' || window.location.hostname === 'localhost');
      if (!isSecure) {
        return 'GPS requires HTTPS'
      }
      return 'GPS Unsupported'
    }
    return 'GPS Pending - Tap to enable'
  }

  const handleRouteSelected = (route: Route) => {
    setSelectedRoute(route)
    toast({
      title: "Route Selected",
      description: `${route.name} - ${route.distance}km (${route.safetyScore}% safe)`,
    })
  }

  const handleRouteWizardClose = () => {
    setShowRouteWizard(false)
  }

  return (
    <div className="min-h-screen bg-gray-50 p-4 space-y-4">
      {/* Header */}
      <div className="flex items-center justify-between">
        <Button variant="ghost" size="sm" onClick={() => router.push('/')} aria-label="Back to Today Screen">
          <ArrowLeft className="h-4 w-4" />
        </Button>
        <h1 className="text-xl font-semibold">Record Run</h1>
        <div className="flex gap-2">
          <Button variant="ghost" size="sm" onClick={() => setShowRoutesModal(true)} aria-label="Open Route Selector">
            <MapPin className="h-4 w-4" />
          </Button>
          <Button variant="ghost" size="sm" onClick={() => setShowRouteWizard(true)} aria-label="Open Route Wizard">
            <Map className="h-4 w-4" />
          </Button>
        </div>
      </div>

      {/* Selected Route Display */}
      {selectedRoute && (
        <Card className="bg-green-50 border-green-200">
          <CardContent className="p-4">
            <div className="flex items-center justify-between">
              <div>
                <h3 className="font-medium text-green-900">{selectedRoute.name}</h3>
                <p className="text-sm text-green-700">
                  {selectedRoute.distance}km • {selectedRoute.safetyScore}% safe • {selectedRoute.difficulty}
                </p>
              </div>
              <Button 
                variant="outline" 
                size="sm" 
                onClick={() => setSelectedRoute(null)}
                className="text-green-700 border-green-300"
              >
                Clear
              </Button>
            </div>
          </CardContent>
        </Card>
      )}

      {/* GPS Status */}
      <Card className={gpsPermission === 'denied' ? 'border-red-200 bg-red-50' : gpsPermission === 'granted' ? 'border-green-200 bg-green-50' : ''}>
        <CardContent className="p-4">
          <div className="flex items-center justify-between">
            <div className="flex items-center gap-2">
              {isInitializingGps ? (
                <Loader2 className="h-5 w-5 text-blue-500 animate-spin" />
              ) : (
                <Satellite className={`h-5 w-5 ${getGpsStatusColor()}`} />
              )}
              <div>
                <p className="font-medium">{isInitializingGps ? 'Initializing GPS...' : getGpsStatusText()}</p>
                <p className="text-sm text-gray-600">
                  {isInitializingGps 
                    ? 'Please allow location access when prompted'
                    : gpsAccuracy > 0 
                      ? `Accuracy: ${gpsAccuracy.toFixed(1)}m` 
                      : 'Accuracy: Waiting for signal'
                  }
                </p>
              </div>
            </div>
            <div className="flex gap-2">
              {/* Enable GPS button for prompt state */}
              {gpsPermission === 'prompt' && !isInitializingGps && (
                <Button
                  variant="default"
                  size="sm"
                  onClick={initializeGps}
                  className="bg-blue-600 hover:bg-blue-700"
                >
                  Enable GPS
                </Button>
              )}
              {/* Retry button for denied state */}
              {gpsPermission === 'denied' && !isInitializingGps && (
                <Button
                  variant="outline"
                  size="sm"
                  onClick={initializeGps}
                  className="border-red-300 text-red-700 hover:bg-red-100"
                >
                  <RefreshCw className="h-4 w-4 mr-1" />
                  Retry
                </Button>
              )}
              <Button
                variant="outline"
                size="sm"
                onClick={() => setShowGPSDetails(!showGPSDetails)}
              >
                {showGPSDetails ? 'Hide' : 'Details'}
              </Button>
            </div>
          </div>

          {/* GPS Permission Denied Warning */}
          {gpsPermission === 'denied' && (
            <div className="mt-3 p-3 bg-red-100 rounded-lg">
              <div className="flex items-start gap-2">
                <AlertTriangle className="h-5 w-5 text-red-600 mt-0.5 flex-shrink-0" />
                <div>
                  <p className="font-medium text-red-800">Location Access Denied</p>
                  <p className="text-sm text-red-700 mt-1">
                    To record your run with GPS tracking, please:
                  </p>
                  <ol className="text-sm text-red-700 mt-2 list-decimal list-inside space-y-1">
                    <li>Open your browser settings</li>
                    <li>Find location/privacy settings</li>
                    <li>Allow location access for this site</li>
                    <li>Tap &quot;Retry&quot; above</li>
                  </ol>
                </div>
              </div>
            </div>
          )}

          {/* GPS Unsupported Warning */}
          {gpsPermission === 'unsupported' && (
            <div className="mt-3 p-3 bg-gray-100 rounded-lg">
              <div className="flex items-start gap-2">
                <Info className="h-5 w-5 text-gray-600 mt-0.5 flex-shrink-0" />
                <div>
                  <p className="font-medium text-gray-800">GPS Unavailable</p>
                  <p className="text-sm text-gray-700 mt-1">
                    GPS is not available on this device or browser. You can still use the &quot;Add Manual Run&quot; option below.
                  </p>
                </div>
              </div>
            </div>
          )}

          {/* GPS Details */}
          {showGPSDetails && (
            <div className="mt-4 pt-4 border-t">
              {currentGPSAccuracy ? (
                <GPSAccuracyIndicator 
                  accuracy={currentGPSAccuracy}
                  onAccuracyChange={(data: GPSAccuracyData) => {
                    setCurrentGPSAccuracy(data)
                    setGpsAccuracyHistory(prev => [...prev.slice(-10), data])
                  }}
                  showTroubleshooting={true}
                />
              ) : (
                <div className="text-center py-4 text-gray-500">
                  <Satellite className="h-8 w-8 mx-auto mb-2 opacity-50" />
                  <p className="text-sm">GPS accuracy data will appear here once tracking starts</p>
                </div>
              )}
            </div>
          )}
        </CardContent>
      </Card>

      {/* Main Controls */}
      <Card>
        <CardContent className="p-6">
          <div className="text-center space-y-6">
            {/* Metrics Display */}
            <div className="grid grid-cols-2 gap-4">
              <div className="text-center">
                <p className="text-2xl font-bold text-blue-600">
                  {metrics.distance.toFixed(2)}
                </p>
                <p className="text-sm text-gray-600">Distance (km)</p>
              </div>
              <div className="text-center">
                <p className="text-2xl font-bold text-green-600">
                  {formatTime(metrics.duration)}
                </p>
                <p className="text-sm text-gray-600">Duration</p>
              </div>
            </div>

            {/* Control Buttons */}
            <div className="flex justify-center gap-4">
              {!isRunning ? (
                <Button
                  onClick={startRun}
                  size="lg"
                  className="bg-green-600 hover:bg-green-700"
                  disabled={gpsPermission === 'denied' || gpsPermission === 'unsupported' || isInitializingGps}
                >
                  {isInitializingGps ? (
                    <Loader2 className="h-5 w-5 mr-2 animate-spin" />
                  ) : (
                    <Play className="h-5 w-5 mr-2" />
                  )}
                  {isInitializingGps ? 'Initializing GPS...' : 'Start Run'}
                </Button>
              ) : (
                <>
                  {isPaused ? (
                    <Button
                      onClick={resumeRun}
                      size="lg"
                      className="bg-green-600 hover:bg-green-700"
                    >
                      <Play className="h-5 w-5 mr-2" />
                      Resume
                    </Button>
                  ) : (
                    <Button
                      onClick={pauseRun}
                      size="lg"
                      variant="outline"
                    >
                      <Pause className="h-5 w-5 mr-2" />
                      Pause
                    </Button>
                  )}
                  <Button
                    onClick={stopRun}
                    size="lg"
                    variant="destructive"
                  >
                    <Square className="h-5 w-5 mr-2" />
                    Stop
                  </Button>
                </>
              )}
            </div>

            {/* Manual Entry Option */}
            {!isRunning && (
              <div className="pt-4 border-t space-y-2">
                <Button
                  variant="ghost"
                  onClick={() => setShowManualModal(true)}
                  className="text-gray-600 w-full"
                >
                  <Volume2 className="h-4 w-4 mr-2" />
                  Add Manual Run
                </Button>
                <Button
                  variant="outline"
                  onClick={() => setShowAddActivityModal(true)}
                  className="w-full"
                >
                  <Sparkles className="h-4 w-4 mr-2" />
                  Upload photo & use AI
                </Button>
              </div>
            )}
          </div>
        </CardContent>
      </Card>

      {/* Live Map */}
<<<<<<< HEAD
      {(isRunning || gpsPath.length > 0 || currentPosition) && (
=======
      {(isRunning || gpsPath.length > 0) && (
>>>>>>> 7865a9b9
        <Card>
          <CardContent className="p-4">
            <h3 className="font-medium mb-3">Map</h3>
            <div className="h-64 rounded-lg overflow-hidden">
              <RunMap
                height="100%"
                userLocation={
                  currentPosition
                    ? { lat: currentPosition.latitude, lng: currentPosition.longitude }
                    : null
                }
                path={gpsPath.map((p) => ({ lat: p.latitude, lng: p.longitude }))}
                followUser={isRunning && !isPaused}
              />
            </div>
          </CardContent>
        </Card>
      )}

      {/* Running Tips */}
      {isRunning && (
        <Card className="bg-blue-50 border-blue-200">
          <CardContent className="p-4">
            <div className="text-center">
              <h3 className="font-medium text-blue-900 mb-2">
                {isPaused ? 'Take your time! ⏸️' : 'Keep it up! 🏃‍♂️'}
              </h3>
              <p className="text-sm text-blue-800">
                {isPaused 
                  ? 'Resume when you\'re ready to continue.'
                  : 'Maintain a steady rhythm and focus on your breathing.'
                }
              </p>
            </div>
          </CardContent>
        </Card>
      )}

	      {/* Recovery Status */}
	      <RecoveryRecommendations
	        {...(currentUser?.id ? { userId: currentUser.id } : {})}
	        showBreakdown={false}
	      />

      {/* Modals */}
      {showRoutesModal && (
        <RouteSelectorModal
          isOpen={showRoutesModal}
          onClose={() => setShowRoutesModal(false)}
          onRouteSelected={handleRouteSelected}
        />
      )}
      {showRouteWizard && (
        <RouteSelectionWizard
          isOpen={showRouteWizard}
          onClose={handleRouteWizardClose}
          userExperience={currentUser?.experience || 'beginner'}
          onRouteSelected={handleRouteSelected}
        />
      )}
	      {showManualModal && (
	        <ManualRunModal 
	          isOpen={showManualModal} 
	          onClose={() => setShowManualModal(false)}
	          {...(currentWorkout?.id ? { workoutId: currentWorkout.id } : {})}
	          onSaved={() => {
	            // Navigate back to today screen after saving manual run
	            router.push('/')
	          }}
        />
      )}
<<<<<<< HEAD
      <AddActivityModal
        open={showAddActivityModal}
        onOpenChange={setShowAddActivityModal}
        initialStep="upload"
        onActivityAdded={() => router.push("/")}
      />
=======
>>>>>>> 7865a9b9
    </div>
  )
}<|MERGE_RESOLUTION|>--- conflicted
+++ resolved
@@ -8,12 +8,7 @@
 import { RouteSelectionWizard } from "@/components/route-selection-wizard"
 import { ManualRunModal } from "@/components/manual-run-modal"
 import { RunMap } from "@/components/maps/RunMap"
-<<<<<<< HEAD
-import { AddActivityModal } from "@/components/add-activity-modal"
-import { type Route, type Run, type Workout, type User } from "@/lib/db"
-=======
 import { type Run, type Workout, type User } from "@/lib/db"
->>>>>>> 7865a9b9
 import { dbUtils } from "@/lib/dbUtils"
 import { useToast } from "@/hooks/use-toast"
 import { useRouter } from "next/navigation"
@@ -853,11 +848,7 @@
       </Card>
 
       {/* Live Map */}
-<<<<<<< HEAD
-      {(isRunning || gpsPath.length > 0 || currentPosition) && (
-=======
       {(isRunning || gpsPath.length > 0) && (
->>>>>>> 7865a9b9
         <Card>
           <CardContent className="p-4">
             <h3 className="font-medium mb-3">Map</h3>
@@ -929,15 +920,6 @@
 	          }}
         />
       )}
-<<<<<<< HEAD
-      <AddActivityModal
-        open={showAddActivityModal}
-        onOpenChange={setShowAddActivityModal}
-        initialStep="upload"
-        onActivityAdded={() => router.push("/")}
-      />
-=======
->>>>>>> 7865a9b9
     </div>
   )
 }