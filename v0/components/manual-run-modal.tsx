--- conflicted
+++ resolved
@@ -8,54 +8,12 @@
 import { Textarea } from "@/components/ui/textarea"
 import { Select, SelectContent, SelectItem, SelectTrigger, SelectValue } from "@/components/ui/select"
 import { Card, CardContent } from "@/components/ui/card"
-<<<<<<< HEAD
-import { Clock, Activity, Save, ImageIcon, Sparkles } from "lucide-react"
-=======
 import { Clock, Activity, Save, Upload } from "lucide-react"
->>>>>>> a45c9821
 import { type Run } from "@/lib/db"
 import { dbUtils } from "@/lib/dbUtils"
 import { useToast } from "@/hooks/use-toast"
 import { planAdjustmentService } from "@/lib/planAdjustmentService"
 import { analyzeActivityImage } from "@/lib/ai-activity-client"
-
-export const validateManualRunFile = (file: File) => {
-  const allowedTypes = ["image/jpeg", "image/png", "image/webp"]
-  const maxSize = 5 * 1024 * 1024
-
-  if (!allowedTypes.includes(file.type)) {
-    return "Only JPG, PNG, and WebP images are supported"
-  }
-
-  if (file.size > maxSize) {
-    return "Image must be smaller than 5MB"
-  }
-
-  return ""
-}
-
-export const analyzeRunPhoto = async (file: File, fetcher: typeof fetch = fetch) => {
-  const validationMessage = validateManualRunFile(file)
-  if (validationMessage) {
-    throw new Error(validationMessage)
-  }
-
-  const formData = new FormData()
-  formData.append("file", file)
-
-  const response = await fetcher("/api/analysis/run-from-photo", {
-    method: "POST",
-    body: formData
-  })
-
-  if (!response.ok) {
-    const data = await response.json().catch(() => ({}))
-    throw new Error(data?.error || "AI analysis failed")
-  }
-
-  const data = await response.json()
-  return data?.data
-}
 
 interface ManualRunModalProps {
   isOpen: boolean
@@ -70,16 +28,8 @@
   const [type, setType] = useState<'easy' | 'tempo' | 'intervals' | 'long' | 'time-trial' | 'hill' | 'other'>('easy')
   const [notes, setNotes] = useState("")
   const [isSubmitting, setIsSubmitting] = useState(false)
-<<<<<<< HEAD
-  const [selectedFile, setSelectedFile] = useState<File | null>(null)
-  const [uploadError, setUploadError] = useState("")
-  const [aiStatus, setAiStatus] = useState<"idle" | "uploading" | "analyzing" | "error">("idle")
-  const [aiMessage, setAiMessage] = useState("")
-  
-=======
   const [isAnalyzing, setIsAnalyzing] = useState(false)
 
->>>>>>> a45c9821
   const { toast } = useToast()
 
   const resetForm = () => {
@@ -87,27 +37,7 @@
     setDuration("")
     setType('easy')
     setNotes("")
-<<<<<<< HEAD
-    setSelectedFile(null)
-    setUploadError("")
-    setAiStatus("idle")
-    setAiMessage("")
-  }
-
-  const handleSubmit = async (e: React.FormEvent) => {
-    e.preventDefault()
-    
-    if (!distance || !duration) {
-      toast({
-        title: "Missing Information",
-        description: "Please enter both distance and duration",
-        variant: "destructive"
-      })
-      return
-    }
-=======
-  }
->>>>>>> a45c9821
+  }
 
   const saveRun = async (
     runDetails: {
@@ -159,15 +89,7 @@
         description: `Great job! ${runDetails.distanceKm}km in ${formatDuration(runDetails.durationSeconds)}`,
       })
 
-<<<<<<< HEAD
-      // Reset form
       resetForm()
-      
-      onSaved?.()
-      onClose()
-=======
-      resetForm()
->>>>>>> a45c9821
 
       if (autoClose) {
         onSaved?.()
@@ -185,77 +107,6 @@
     }
   }
 
-<<<<<<< HEAD
-  const handleFileChange = (e: React.ChangeEvent<HTMLInputElement>) => {
-    const file = e.target.files?.[0]
-    if (!file) {
-      setSelectedFile(null)
-      return
-    }
-
-    const validationMessage = validateManualRunFile(file)
-    if (validationMessage) {
-      setUploadError(validationMessage)
-      setSelectedFile(null)
-    } else {
-      setUploadError("")
-      setSelectedFile(file)
-    }
-  }
-
-  const formatDurationInput = (seconds: number) => {
-    if (seconds <= 0) return ""
-    const hours = Math.floor(seconds / 3600)
-    const minutes = Math.floor((seconds % 3600) / 60)
-    const remainingSeconds = seconds % 60
-
-    if (hours > 0) {
-      return `${hours}:${minutes.toString().padStart(2, '0')}:${remainingSeconds.toString().padStart(2, '0')}`
-    }
-
-    return `${minutes}:${remainingSeconds.toString().padStart(2, '0')}`
-  }
-
-  const normalizeRunType = (value: string): typeof type => {
-    const allowed: Array<typeof type> = ['easy', 'tempo', 'intervals', 'long', 'time-trial', 'hill', 'other']
-    return allowed.includes(value as typeof type) ? value as typeof type : 'other'
-  }
-
-  const handleAiFill = async () => {
-    if (!selectedFile) {
-      setUploadError("Please choose an image before using AI")
-      return
-    }
-
-    const validationMessage = validateManualRunFile(selectedFile)
-    if (validationMessage) {
-      setUploadError(validationMessage)
-      return
-    }
-
-    setUploadError("")
-    setAiStatus("uploading")
-    setAiMessage("Uploading image...")
-
-    try {
-      setAiStatus("analyzing")
-      setAiMessage("Analyzing run details...")
-
-      const result = await analyzeRunPhoto(selectedFile)
-
-      if (result?.distanceKm) setDistance(result.distanceKm.toString())
-      if (result?.durationSeconds) setDuration(formatDurationInput(result.durationSeconds))
-      if (result?.runType) setType(normalizeRunType(result.runType))
-      if (typeof result?.notes === "string") setNotes(result.notes)
-
-      setAiStatus("idle")
-      setAiMessage("Fields updated from photo. Please review before saving.")
-    } catch (error) {
-      console.error("AI analysis failed", error)
-      setAiStatus("error")
-      const message = error instanceof Error ? error.message : "Unable to analyze the image. Please try again or fill manually."
-      setAiMessage(message)
-=======
   const handleSubmit = async (e: React.FormEvent) => {
     e.preventDefault()
 
@@ -321,7 +172,6 @@
       })
     } finally {
       setIsAnalyzing(false)
->>>>>>> a45c9821
     }
   }
 
@@ -477,38 +327,6 @@
             <div className="text-xs text-gray-500 mt-1">
               Format: 25:30 (minutes:seconds) or 1:25:30 (hours:minutes:seconds)
             </div>
-          </div>
-
-          {/* Photo Upload for AI */}
-          <div className="space-y-2">
-            <Label htmlFor="manual-run-photo">Upload Screenshot (optional)</Label>
-            <div className="flex gap-2 items-center">
-              <Input id="manual-run-photo" type="file" accept="image/*" onChange={handleFileChange} />
-              <Button type="button" variant="secondary" onClick={handleAiFill} disabled={aiStatus === "uploading" || aiStatus === "analyzing"}>
-                {aiStatus === "uploading" || aiStatus === "analyzing" ? (
-                  <>
-                    <Clock className="h-4 w-4 mr-2 animate-spin" />
-                    {aiStatus === "uploading" ? "Uploading" : "Analyzing"}
-                  </>
-                ) : (
-                  <>
-                    <Sparkles className="h-4 w-4 mr-2" />
-                    Use AI to fill from photo
-                  </>
-                )}
-              </Button>
-            </div>
-            {(uploadError || aiMessage) && (
-              <div className={`text-xs ${uploadError || aiStatus === "error" ? "text-red-600" : "text-blue-700"}`}>
-                {uploadError || aiMessage}
-              </div>
-            )}
-            {selectedFile && !uploadError && (
-              <div className="text-xs text-gray-600 flex items-center gap-2">
-                <ImageIcon className="h-4 w-4" />
-                {selectedFile.name}
-              </div>
-            )}
           </div>
 
           {/* Calculated Metrics */}
