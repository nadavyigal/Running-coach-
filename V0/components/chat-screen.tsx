﻿'use client';

import { useState, useEffect, useRef } from "react"
import { Button } from "@/components/ui/button"
import { Badge } from "@/components/ui/badge"
import { Input } from "@/components/ui/input"
import { ScrollArea } from "@/components/ui/scroll-area"
import { Avatar, AvatarFallback } from "@/components/ui/avatar"
import {
  Send,
  Bot,
  User,
  Loader2,
  ThumbsUp,
  ThumbsDown,
  Settings,
  Brain,
} from "lucide-react"
import { type User as UserType } from "@/lib/db"
import { dbUtils } from "@/lib/dbUtils"
import { useToast } from "@/hooks/use-toast"
import { trackChatMessageSent } from "@/lib/analytics"
import { CoachingFeedbackModal } from "@/components/coaching-feedback-modal"
import { CoachingPreferencesSettings } from "@/components/coaching-preferences-settings"
import RecoveryRecommendations from "@/components/recovery-recommendations"
import { EnhancedAICoach, type AICoachResponse } from "@/components/enhanced-ai-coach"
import { planAdaptationEngine } from "@/lib/planAdaptationEngine"
import type { ChatMessageDTO } from "@/lib/models/chat"

interface ChatMessage {
  id: string
  role: 'user' | 'assistant'
  content: string
  timestamp: Date
  tokenCount?: number
  coachingInteractionId?: string
  adaptations?: string[]
  confidence?: number
  requestFeedback?: boolean
}

const buildAuthHeaders = (userId?: number | null): HeadersInit => {
  if (!userId) {
    return {}
  }

  return {
    Authorization: `Bearer user-${userId}`,
  }
}



export function ChatScreen() {
  const [messages, setMessages] = useState<ChatMessage[]>([])
  const [inputValue, setInputValue] = useState("")
  const [isLoading, setIsLoading] = useState(false)
  const [isLoadingHistory, setIsLoadingHistory] = useState(true)
  const [user, setUser] = useState<UserType | null>(null)
  const [conversationId] = useState<string>('default')
  const messagesEndRef = useRef<HTMLDivElement>(null)
  const { toast } = useToast()
  const [showFeedbackModal, setShowFeedbackModal] = useState(false)
  const [selectedMessageForFeedback, setSelectedMessageForFeedback] = useState<ChatMessage | null>(null)
  const [showCoachingPreferences, setShowCoachingPreferences] = useState(false)
  const [showEnhancedCoach, setShowEnhancedCoach] = useState(false)

  useEffect(() => {
    loadUser()
  }, [])
  
  useEffect(() => {
    if (user) {
      loadChatHistory()
    }
  }, [user, conversationId])

  useEffect(() => {
    scrollToBottom()
  }, [messages])

  const loadUser = async () => {
    try {
      const currentUser = await dbUtils.getCurrentUser()
      setUser(currentUser || null)
    } catch (error) {
      console.error('Failed to load user:', error)
    }
  }

  const loadChatHistory = async () => {
    if (!user?.id) {
      setIsLoadingHistory(false)
      // Show welcome message for users without ID
      const welcomeMessage: ChatMessage = {
        id: `welcome-${Date.now()}`,
        role: 'assistant',
        content: `Hi there! I'm your AI running coach. I'm here to help you with training advice, motivation, and any running-related questions. How can I assist you today?`,
        timestamp: new Date(),
      }
      setMessages([welcomeMessage])
      return
    }

    try {
      setIsLoadingHistory(true)
      console.log('📚 Loading chat history for user:', user.id)

      const response = await fetch(`/api/chat?userId=${user.id}&conversationId=${conversationId}`, {
        headers: buildAuthHeaders(user?.id),
      })
      if (!response.ok) {
        throw new Error(`Failed to load chat history: ${response.status}`)
      }

      const data = await response.json() as { messages?: ChatMessageDTO[] }
      const existingMessages: ChatMessageDTO[] = Array.isArray(data.messages) ? data.messages : []
      console.log(`📨 Loaded ${existingMessages.length} existing messages`)

      if (existingMessages.length > 0) {
        const chatMessages: ChatMessage[] = existingMessages.map((msg) => ({
          id: msg.id,
          role: msg.role,
          content: msg.content,
          timestamp: new Date(msg.timestamp),
          tokenCount: msg.tokenCount,
        }))

        setMessages(chatMessages)
        console.log('?£ו Chat history loaded successfully')
      } else {
        const welcomeMessage: ChatMessage = {
          id: `welcome-${Date.now()}`,
          role: 'assistant',
          content: `Hi there! I'm your AI running coach. I'm here to help you with training advice, motivation, and any running-related questions. How can I assist you today?`,
          timestamp: new Date(),
        }
        setMessages([welcomeMessage])
        console.log('?ƒסכ No existing history, showing welcome message')
      }
    } catch (error) {
      console.error('?¥ל Failed to load chat history:', error)
      toast({
        title: "Chat History Error",
        description: "Failed to load previous messages. Starting fresh conversation.",
        variant: "destructive",
      })
      
      // Fallback to welcome message
      const welcomeMessage: ChatMessage = {
        id: `welcome-${Date.now()}`,
        role: 'assistant',
        content: `Hi there! I'm your AI running coach. I'm here to help you with training advice, motivation, and any running-related questions. How can I assist you today?`,
        timestamp: new Date(),
      }
      setMessages([welcomeMessage])
    } finally {
      setIsLoadingHistory(false)
    }
  }

  const scrollToBottom = () => {
    messagesEndRef.current?.scrollIntoView({ behavior: "smooth" })
  }

  const handleSendMessage = async (content: string) => {
    if (!content.trim() || isLoading) return

    const userMessage: ChatMessage = {
      id: `user-${Date.now()}`,
      role: 'user',
      content: content.trim(),
      timestamp: new Date(),
    }

    setMessages(prev => [...prev, userMessage])
    setInputValue("")
    setIsLoading(true)

    // Track chat message sent
    await trackChatMessageSent({
      message_length: content.trim().length,
      conversation_length: messages.length + 1,
      is_first_message: messages.length === 1
    })

    try {
      // Prepare context from user profile and recent runs
      const context = await buildUserContext()
      const userProfilePayload = user?.id ? {
        id: user.id,
        name: user.name,
        goal: user.goal,
        experience: user.experience,
        preferredTimes: user.preferredTimes,
        daysPerWeek: user.daysPerWeek,
        onboardingComplete: user.onboardingComplete,
        createdAt: user.createdAt ? new Date(user.createdAt).toISOString() : undefined,
        updatedAt: user.updatedAt ? new Date(user.updatedAt).toISOString() : undefined,
      } : undefined

      const response = await fetch('/api/chat', {
        method: 'POST',
        headers: {
          'Content-Type': 'application/json',
          ...buildAuthHeaders(user?.id),
        },
        body: JSON.stringify({
          messages: [
            ...messages.map(msg => ({ role: msg.role, content: msg.content })),
            { role: 'user', content: content.trim() }
          ],
          userId: user?.id?.toString(),
          userContext: context,
          conversationId,
          userProfile: userProfilePayload,
        }),
      })

      if (!response.ok) {
        // Try to get error details from response
        let errorMessage = `API request failed: ${response.status}`;
        try {
          const errorData = await response.json();
          if (errorData.error) {
            errorMessage = errorData.error;
          }
          if (errorData.fallback) {
            // This is a fallback response, show it as a normal message
            const fallbackMessage: ChatMessage = {
              id: `assistant-${Date.now()}`,
              role: 'assistant',
              content: errorMessage,
              timestamp: new Date(),
            }
            setMessages(prev => [...prev, fallbackMessage])
            return; // Don't throw error for fallback responses
          }
        } catch {
          // If we can't parse the error, use the status code
        }
        throw new Error(errorMessage)
      }

      // Enhanced stream debugging implementation
      console.log('?ƒפ? Stream Response Status:', response.status);
      console.log('?ƒפ? Stream Headers:', Object.fromEntries(response.headers.entries()));
      
      const reader = response.body?.getReader()
      const decoder = new TextDecoder()
      let aiContent = ""
      let updateCount = 0

      // Extract coaching metadata from headers
      const coachingInteractionId = response.headers.get('X-Coaching-Interaction-Id')
      const adaptations = response.headers.get('X-Coaching-Adaptations')?.split(', ').filter(Boolean)
<<<<<<< HEAD
      const confidenceHeader = response.headers.get('X-Coaching-Confidence') || '0'
      const parsedConfidence = parseFloat(confidenceHeader)
      const normalizedConfidence = Number.isFinite(parsedConfidence) ? parsedConfidence : 0
      
=======
      const confidenceHeader = response.headers.get('X-Coaching-Confidence')
      const confidence = confidenceHeader ? parseFloat(confidenceHeader) : undefined

>>>>>>> dc43ac0d
      const assistantMessage: ChatMessage = {
        id: `assistant-${Date.now()}`,
        role: 'assistant',
        content: "",
        timestamp: new Date(),
        ...(coachingInteractionId ? { coachingInteractionId } : {}),
        ...(normalizedConfidence ? { confidence: normalizedConfidence } : {}),
        adaptations: adaptations || [],
<<<<<<< HEAD
        requestFeedback: normalizedConfidence > 0 && normalizedConfidence < 0.8, // Request feedback for lower confidence responses
=======
        coachingInteractionId: coachingInteractionId || undefined,
        confidence,
        requestFeedback: typeof confidence === 'number' && confidence > 0 && confidence < 0.8, // Request feedback for lower confidence responses
>>>>>>> dc43ac0d
      }

      setMessages(prev => [...prev, assistantMessage])

      const STREAM_TIMEOUT_MS = 30000;
      let streamTimeoutError: Error | null = null;
      const streamTimeout = setTimeout(() => {
        streamTimeoutError = new Error('Streaming response timeout');
        reader?.cancel('timeout');
      }, STREAM_TIMEOUT_MS);

      try {
      while (reader) {
        if (streamTimeoutError) {
          throw streamTimeoutError;
        }

        const readResult = await reader.read().catch(err => {
          if (streamTimeoutError) {
            throw streamTimeoutError;
          }
          throw err;
        });
        const { done, value } = readResult;
        if (done) {
          console.log('?£ו Stream complete. Total updates:', updateCount);
          break
        }

        const chunk = decoder.decode(value)
        console.log('?ƒף? Chunk received:', chunk.length, 'chars');
        
        const lines = chunk.split('\n').filter(line => line.trim());
        
        for (const line of lines) {
          if (line.startsWith('0:')) {
            try {
              const data = JSON.parse(line.slice(2))
              if (data.textDelta) {
                aiContent += data.textDelta
                updateCount++;
                
                console.log('?ƒפה UI Update #', updateCount, 'Content length:', aiContent.length);
                
                setMessages(prev => {
                  const updated = prev.map(msg => 
                    msg.id === assistantMessage.id 
                      ? { ...msg, content: aiContent }
                      : msg
                  );
                  console.log('?ƒמ» Messages array updated:', updated.length, 'messages');
                  return updated;
                });
              }
            } catch (parseError) {
              console.error('?¥ל JSON Parse Error:', parseError, 'Line:', line);
            }
          }
        }
      }
      if (streamTimeoutError) {
        throw streamTimeoutError;
      }
      } finally {
        clearTimeout(streamTimeout);
      }

      // Update final message with feedback request if needed
      if (assistantMessage.requestFeedback) {
        setMessages(prev => 
          prev.map(msg => 
            msg.id === assistantMessage.id 
              ? { ...msg, requestFeedback: true }
              : msg
          )
        )
      }
      
    } catch (error) {
      console.error('Chat error:', error)
      toast({
        title: "Chat Error",
        description: "Failed to get response from AI coach. Please try again.",
        variant: "destructive",
      })

      // Remove the failed user message and show error message
      setMessages(prev => prev.slice(0, -1))
      
      const errorMessage: ChatMessage = {
        id: `error-${Date.now()}`,
        role: 'assistant',
        content: "I'm sorry, I'm having trouble responding right now. Please try again in a moment.",
        timestamp: new Date(),
      }
      setMessages(prev => [...prev, errorMessage])
    } finally {
      setIsLoading(false)
    }
  }

  const buildUserContext = async (): Promise<string> => {
    if (!user) return "User data not available."

    try {
      // Get last 3 runs for context
      const recentRuns = await dbUtils.getRunsByUser(user.id!)
      const lastThreeRuns = recentRuns.slice(-3)

      let context = `User Profile: ${user.goal} goal, ${user.experience} level, runs ${user.daysPerWeek} days per week.`
      
      if (lastThreeRuns.length > 0) {
        context += ` Recent runs: ${lastThreeRuns.map((run, i) => 
          `Run ${i + 1}: ${run.distance}km in ${Math.round(run.duration / 60)} min`
        ).join(', ')}.`
      }

      return context
    } catch (error) {
      console.error('Failed to build context:', error)
      return "Unable to load user context."
    }
  }

  const handleInputSubmit = (e: React.FormEvent) => {
    e.preventDefault()
    handleSendMessage(inputValue)
  }

  const handleFeedbackClick = (message: ChatMessage) => {
    setSelectedMessageForFeedback(message)
    setShowFeedbackModal(true)
  }

  const handleAICoachResponse = (response: AICoachResponse) => {
    // Convert AI coach response to chat message
    const aiMessage: ChatMessage = {
      id: `ai-coach-${Date.now()}`,
      role: 'assistant',
      content: response.response,
      timestamp: new Date(),
    }
    
    setMessages(prev => [...prev, aiMessage])
    
    // Auto-scroll to new message
    setTimeout(() => scrollToBottom(), 100)
  }

  const MessageBubble = ({ message }: { message: ChatMessage }) => {
    const isUser = message.role === 'user'
    
    return (
      <div className={`flex gap-3 ${isUser ? 'justify-end' : 'justify-start'} mb-4`}>
        {!isUser && (
          <Avatar className="h-8 w-8 mt-1">
            <AvatarFallback className="bg-primary text-primary-foreground">
              <Bot className="h-4 w-4" />
            </AvatarFallback>
          </Avatar>
        )}
        
        <div className={`max-w-[80%] ${isUser ? 'order-first' : ''}`}>
          <div
            className={`rounded-lg px-4 py-2 ${
              isUser
                ? 'bg-primary text-primary-foreground ml-auto'
                : 'bg-muted text-muted-foreground'
            }`}
          >
            <p className="text-sm whitespace-pre-wrap">{message.content}</p>
            
            {/* Show adaptations for assistant messages */}
            {!isUser && message.adaptations && message.adaptations.length > 0 && (
              <div className="mt-2 text-xs opacity-70">
                <span className="font-medium">Adaptations: </span>
                {message.adaptations.join(', ')}
              </div>
            )}
          </div>
          
          <div className="flex items-center gap-2 mt-1 px-1">
            <p className="text-xs text-muted-foreground">
              {message.timestamp.toLocaleTimeString([], { hour: '2-digit', minute: '2-digit' })}
            </p>
            
            {/* Feedback buttons for assistant messages */}
            {!isUser && message.coachingInteractionId && (
              <div className="flex items-center gap-1 ml-auto">
                <Button
                  variant="ghost"
                  size="sm"
                  className="h-6 w-6 p-0 text-green-600 hover:text-green-700"
                  onClick={() => handleFeedbackClick(message)}
                  title="This was helpful"
                >
                  <ThumbsUp className="h-3 w-3" />
                </Button>
                <Button
                  variant="ghost"
                  size="sm"
                  className="h-6 w-6 p-0 text-red-600 hover:text-red-700"
                  onClick={() => handleFeedbackClick(message)}
                  title="This needs improvement"
                >
                  <ThumbsDown className="h-3 w-3" />
                </Button>
              </div>
            )}
            
            {/* Request feedback indicator */}
            {!isUser && message.requestFeedback && (
              <Badge variant="outline" className="text-xs ml-auto">
                Feedback appreciated
              </Badge>
            )}
          </div>
        </div>

        {isUser && (
          <Avatar className="h-8 w-8 mt-1">
            <AvatarFallback className="bg-secondary text-secondary-foreground">
              <User className="h-4 w-4" />
            </AvatarFallback>
          </Avatar>
        )}
      </div>
    )
  }

  return (
    <div className="flex flex-col h-full bg-background">
      {/* Header */}
      <div className="border-b bg-card p-4">
        <div className="flex items-center justify-between">
          <div className="flex items-center gap-3">
            <Avatar className="h-10 w-10">
              <AvatarFallback className="bg-primary text-primary-foreground">
                <Bot className="h-5 w-5" />
              </AvatarFallback>
            </Avatar>
            <div>
              <h1 className="font-semibold text-lg">AI Running Coach</h1>
              <p className="text-sm text-muted-foreground">
                Your personal training assistant
              </p>
            </div>
          </div>
          <div className="flex items-center gap-2">
            <Button
              variant={showEnhancedCoach ? "default" : "ghost"}
              size="sm"
              onClick={() => setShowEnhancedCoach(!showEnhancedCoach)}
              title="Enhanced AI Coach"
            >
              <Brain className="h-4 w-4" />
            </Button>
            <Button
              variant="ghost"
              size="sm"
              onClick={() => setShowCoachingPreferences(true)}
              title="Coaching preferences"
            >
              <Settings className="h-4 w-4" />
            </Button>
          </div>
        </div>
      </div>

      {/* Messages */}
      <ScrollArea className="flex-1 p-4">
        <div className="space-y-4">
          {isLoadingHistory ? (
            <div className="flex justify-center items-center py-8" role="status" aria-label="Loading chat history">
              <div className="flex items-center gap-2 bg-muted rounded-lg px-4 py-2">
                <Loader2 className="h-4 w-4 animate-spin" aria-hidden="true" />
                <span className="text-sm text-muted-foreground">Loading chat history...</span>
              </div>
            </div>
          ) : (
            <>
              {messages.map((message) => (
                <MessageBubble key={message.id} message={message} />
              ))}
              {isLoading && (
                <div className="flex justify-start" role="status" aria-label="Loading">
                  <div className="flex items-center gap-2 bg-muted rounded-lg px-4 py-2">
                    <Loader2 className="h-4 w-4 animate-spin" aria-hidden="true" />
                    <span className="text-sm text-muted-foreground">Coach is thinking...</span>
                  </div>
                </div>
              )}
              
              {/* Enhanced AI Coach Widget */}
              {user && showEnhancedCoach && (
                <div className="mt-4">
                  <EnhancedAICoach
                    user={user}
                    onResponse={handleAICoachResponse}
                  />
                </div>
              )}

              {/* Recovery Status Widget */}
              {user && (
                <div className="mt-4">
                  <RecoveryRecommendations
                    userId={user.id!}
                    date={new Date()}
                    showBreakdown={false}
                    onRefresh={() => {
                      console.log('Refreshing recovery data for chat...');
                    }}
                  />
                </div>
              )}
              
              <div ref={messagesEndRef} />
            </>
          )}
        </div>
      </ScrollArea>

      

      {/* Input */}
      <div className="border-t bg-card p-4">
        <form onSubmit={handleInputSubmit} className="flex gap-2">
          <Input
            value={inputValue}
            onChange={(e) => setInputValue(e.target.value)}
            placeholder="Ask your running coach anything..."
            disabled={isLoading}
            className="flex-1"
          />
                     <Button 
             type="submit" 
             disabled={!inputValue.trim() || isLoading}
             size="icon"
           >
            <Send className="h-4 w-4" />
          </Button>
        </form>
      </div>
      
      {/* Coaching Feedback Modal */}
      {showFeedbackModal && selectedMessageForFeedback && user && (
        <CoachingFeedbackModal
          isOpen={showFeedbackModal}
          onClose={() => {
            setShowFeedbackModal(false)
            setSelectedMessageForFeedback(null)
          }}
          interactionType="chat_response"
          userId={user.id!}
          {...(selectedMessageForFeedback.coachingInteractionId
            ? { interactionId: selectedMessageForFeedback.coachingInteractionId }
            : {})}
          initialContext={{
            timeOfDay: new Date().getHours() < 12 ? 'morning' : new Date().getHours() < 17 ? 'afternoon' : 'evening',
            userMood: 'neutral',
            recentPerformance: 'chatting'
          }}
        />
      )}
      
      {/* Coaching Preferences Settings Modal */}
      {showCoachingPreferences && user && (
        <div className="fixed inset-0 bg-black/50 flex items-center justify-center z-50 p-4">
          <div className="bg-white rounded-lg max-w-md w-full max-h-[90vh] overflow-y-auto">
            <div className="p-4 border-b flex items-center justify-between">
              <h2 className="text-lg font-semibold">Coaching Preferences</h2>
              <Button
                variant="ghost"
                size="sm"
                onClick={() => setShowCoachingPreferences(false)}
              >
                ?ק
              </Button>
            </div>
            <div className="p-4">
              <CoachingPreferencesSettings
                userId={user.id!}
                onClose={() => setShowCoachingPreferences(false)}
              />
            </div>
          </div>
        </div>
      )}
      
    </div>
  )
}<|MERGE_RESOLUTION|>--- conflicted
+++ resolved
@@ -254,16 +254,9 @@
       // Extract coaching metadata from headers
       const coachingInteractionId = response.headers.get('X-Coaching-Interaction-Id')
       const adaptations = response.headers.get('X-Coaching-Adaptations')?.split(', ').filter(Boolean)
-<<<<<<< HEAD
-      const confidenceHeader = response.headers.get('X-Coaching-Confidence') || '0'
-      const parsedConfidence = parseFloat(confidenceHeader)
-      const normalizedConfidence = Number.isFinite(parsedConfidence) ? parsedConfidence : 0
-      
-=======
       const confidenceHeader = response.headers.get('X-Coaching-Confidence')
       const confidence = confidenceHeader ? parseFloat(confidenceHeader) : undefined
 
->>>>>>> dc43ac0d
       const assistantMessage: ChatMessage = {
         id: `assistant-${Date.now()}`,
         role: 'assistant',
@@ -272,13 +265,9 @@
         ...(coachingInteractionId ? { coachingInteractionId } : {}),
         ...(normalizedConfidence ? { confidence: normalizedConfidence } : {}),
         adaptations: adaptations || [],
-<<<<<<< HEAD
-        requestFeedback: normalizedConfidence > 0 && normalizedConfidence < 0.8, // Request feedback for lower confidence responses
-=======
         coachingInteractionId: coachingInteractionId || undefined,
         confidence,
         requestFeedback: typeof confidence === 'number' && confidence > 0 && confidence < 0.8, // Request feedback for lower confidence responses
->>>>>>> dc43ac0d
       }
 
       setMessages(prev => [...prev, assistantMessage])
