﻿'use client';

import { useState, useEffect, useRef } from "react"
import { Button } from "@/components/ui/button"
import { Badge } from "@/components/ui/badge"
import { Input } from "@/components/ui/input"
import { ScrollArea } from "@/components/ui/scroll-area"
import { Avatar, AvatarFallback } from "@/components/ui/avatar"
import {
  Send,
  Bot,
  User,
  Loader2,
  ThumbsUp,
  ThumbsDown,
  Settings,
  Brain,
} from "lucide-react"
import { type User as UserType } from "@/lib/db"
import { dbUtils } from "@/lib/dbUtils"
import { useToast } from "@/hooks/use-toast"
import { trackChatMessageSent } from "@/lib/analytics"
import { CoachingFeedbackModal } from "@/components/coaching-feedback-modal"
import { CoachingPreferencesSettings } from "@/components/coaching-preferences-settings"
import RecoveryRecommendations from "@/components/recovery-recommendations"
import { EnhancedAICoach, type AICoachResponse } from "@/components/enhanced-ai-coach"
<<<<<<< HEAD
=======
import { planAdaptationEngine } from "@/lib/planAdaptationEngine"
import type { ChatMessageDTO } from "@/lib/models/chat"
>>>>>>> f741a1cf

interface ChatMessage {
  id: string
  role: 'user' | 'assistant'
  content: string
  timestamp: Date
  tokenCount?: number
  coachingInteractionId?: string
  adaptations?: string[]
  confidence?: number
  requestFeedback?: boolean
}

const buildAuthHeaders = (userId?: number | null): HeadersInit => {
  if (!userId) {
    return {}
  }

  return {
    Authorization: `Bearer user-${userId}`,
  }
}



export function ChatScreen() {
  const [messages, setMessages] = useState<ChatMessage[]>([])
  const [inputValue, setInputValue] = useState("")
  const [isLoading, setIsLoading] = useState(false)
  const [isLoadingHistory, setIsLoadingHistory] = useState(true)
  const [user, setUser] = useState<UserType | null>(null)
  const [conversationId, setConversationId] = useState<string>('default')
  const messagesEndRef = useRef<HTMLDivElement>(null)
  const { toast } = useToast()
  const [showFeedbackModal, setShowFeedbackModal] = useState(false)
  const [selectedMessageForFeedback, setSelectedMessageForFeedback] = useState<ChatMessage | null>(null)
  const [showCoachingPreferences, setShowCoachingPreferences] = useState(false)
  const [showEnhancedCoach, setShowEnhancedCoach] = useState(false)

  useEffect(() => {
    loadUser()
  }, [])
  
  useEffect(() => {
    if (user) {
      loadChatHistory()
    }
  }, [user, conversationId])

  useEffect(() => {
    scrollToBottom()
  }, [messages])

  const loadUser = async () => {
    try {
      const currentUser = await dbUtils.getCurrentUser()
      setUser(currentUser || null)
    } catch (error) {
      console.error('Failed to load user:', error)
    }
  }

  const loadChatHistory = async () => {
    if (!user?.id) {
      setIsLoadingHistory(false)
      // Show welcome message for users without ID
      const welcomeMessage: ChatMessage = {
        id: `welcome-${Date.now()}`,
        role: 'assistant',
        content: `Hi there! I'm your AI running coach. I'm here to help you with training advice, motivation, and any running-related questions. How can I assist you today?`,
        timestamp: new Date(),
      }
      setMessages([welcomeMessage])
      return
    }

    try {
      setIsLoadingHistory(true)
<<<<<<< HEAD
      console.log('?ƒףת Loading chat history for user:', user.id)
      
      // Load existing chat messages from database
      const existingMessages = await dbUtils.getChatMessages(user.id, conversationId)
      console.log(`?ƒף¿ Loaded ${existingMessages.length} existing messages`)
      
      if (existingMessages.length > 0) {
        // Convert database messages to ChatMessage format
        const chatMessages: ChatMessage[] = existingMessages.map((msg: any) => {
          const base: ChatMessage = {
            id: msg.id?.toString() || `msg-${Date.now()}-${Math.random()}`,
            role: msg.role,
            content: msg.content,
            timestamp: new Date(msg.timestamp),
          }
          return typeof msg.tokenCount === 'number' ? { ...base, tokenCount: msg.tokenCount } : base
        })
        
=======
      console.log('📚 Loading chat history for user:', user.id)

      const response = await fetch(`/api/chat?userId=${user.id}&conversationId=${conversationId}`, {
        headers: buildAuthHeaders(user?.id),
      })
      if (!response.ok) {
        throw new Error(`Failed to load chat history: ${response.status}`)
      }

      const data = await response.json() as { messages?: ChatMessageDTO[] }
      const existingMessages: ChatMessageDTO[] = Array.isArray(data.messages) ? data.messages : []
      console.log(`📨 Loaded ${existingMessages.length} existing messages`)

      if (existingMessages.length > 0) {
        const chatMessages: ChatMessage[] = existingMessages.map((msg) => ({
          id: msg.id,
          role: msg.role,
          content: msg.content,
          timestamp: new Date(msg.timestamp),
          tokenCount: msg.tokenCount,
        }))

>>>>>>> f741a1cf
        setMessages(chatMessages)
        console.log('?£ו Chat history loaded successfully')
      } else {
        const welcomeMessage: ChatMessage = {
          id: `welcome-${Date.now()}`,
          role: 'assistant',
          content: `Hi there! I'm your AI running coach. I'm here to help you with training advice, motivation, and any running-related questions. How can I assist you today?`,
          timestamp: new Date(),
        }
        setMessages([welcomeMessage])
        console.log('?ƒסכ No existing history, showing welcome message')
      }
    } catch (error) {
      console.error('?¥ל Failed to load chat history:', error)
      toast({
        title: "Chat History Error",
        description: "Failed to load previous messages. Starting fresh conversation.",
        variant: "destructive",
      })
      
      // Fallback to welcome message
      const welcomeMessage: ChatMessage = {
        id: `welcome-${Date.now()}`,
        role: 'assistant',
        content: `Hi there! I'm your AI running coach. I'm here to help you with training advice, motivation, and any running-related questions. How can I assist you today?`,
        timestamp: new Date(),
      }
      setMessages([welcomeMessage])
    } finally {
      setIsLoadingHistory(false)
    }
  }

  const scrollToBottom = () => {
    messagesEndRef.current?.scrollIntoView({ behavior: "smooth" })
  }

  const handleSendMessage = async (content: string) => {
    if (!content.trim() || isLoading) return

    const userMessage: ChatMessage = {
      id: `user-${Date.now()}`,
      role: 'user',
      content: content.trim(),
      timestamp: new Date(),
    }

    setMessages(prev => [...prev, userMessage])
    setInputValue("")
    setIsLoading(true)

    // Track chat message sent
    await trackChatMessageSent({
      message_length: content.trim().length,
      conversation_length: messages.length + 1,
      is_first_message: messages.length === 1
    })

    try {
      // Prepare context from user profile and recent runs
      const context = await buildUserContext()
      const userProfilePayload = user?.id ? {
        id: user.id,
        name: user.name,
        goal: user.goal,
        experience: user.experience,
        preferredTimes: user.preferredTimes,
        daysPerWeek: user.daysPerWeek,
        onboardingComplete: user.onboardingComplete,
        createdAt: user.createdAt ? new Date(user.createdAt).toISOString() : undefined,
        updatedAt: user.updatedAt ? new Date(user.updatedAt).toISOString() : undefined,
      } : undefined

      const response = await fetch('/api/chat', {
        method: 'POST',
        headers: {
          'Content-Type': 'application/json',
          ...buildAuthHeaders(user?.id),
        },
        body: JSON.stringify({
          messages: [
            ...messages.map(msg => ({ role: msg.role, content: msg.content })),
            { role: 'user', content: content.trim() }
          ],
          userId: user?.id?.toString(),
          userContext: context,
          conversationId,
          userProfile: userProfilePayload,
        }),
      })

      if (!response.ok) {
        // Try to get error details from response
        let errorMessage = `API request failed: ${response.status}`;
        try {
          const errorData = await response.json();
          if (errorData.error) {
            errorMessage = errorData.error;
          }
          if (errorData.fallback) {
            // This is a fallback response, show it as a normal message
            const fallbackMessage: ChatMessage = {
              id: `assistant-${Date.now()}`,
              role: 'assistant',
              content: errorMessage,
              timestamp: new Date(),
            }
            setMessages(prev => [...prev, fallbackMessage])
            return; // Don't throw error for fallback responses
          }
        } catch {
          // If we can't parse the error, use the status code
        }
        throw new Error(errorMessage)
      }

      // Enhanced stream debugging implementation
      console.log('?ƒפ? Stream Response Status:', response.status);
      console.log('?ƒפ? Stream Headers:', Object.fromEntries(response.headers.entries()));
      
      const reader = response.body?.getReader()
      const decoder = new TextDecoder()
      let aiContent = ""
      let updateCount = 0

      // Extract coaching metadata from headers
      const coachingInteractionId = response.headers.get('X-Coaching-Interaction-Id')
      const adaptations = response.headers.get('X-Coaching-Adaptations')?.split(', ').filter(Boolean)
      const confidenceHeader = response.headers.get('X-Coaching-Confidence')
      const confidence = confidenceHeader ? parseFloat(confidenceHeader) : undefined

      const assistantMessage: ChatMessage = {
        id: `assistant-${Date.now()}`,
        role: 'assistant',
        content: "",
        timestamp: new Date(),
        adaptations: adaptations || [],
        coachingInteractionId: coachingInteractionId || undefined,
        confidence,
        requestFeedback: typeof confidence === 'number' && confidence > 0 && confidence < 0.8, // Request feedback for lower confidence responses
      }

      setMessages(prev => [...prev, assistantMessage])

      while (reader) {
        const { done, value } = await reader.read()
        if (done) {
          console.log('?£ו Stream complete. Total updates:', updateCount);
          break
        }

        const chunk = decoder.decode(value)
        console.log('?ƒף? Chunk received:', chunk.length, 'chars');
        
        const lines = chunk.split('\n').filter(line => line.trim());
        
        for (const line of lines) {
          if (line.startsWith('0:')) {
            try {
              const data = JSON.parse(line.slice(2))
              if (data.textDelta) {
                aiContent += data.textDelta
                updateCount++;
                
                console.log('?ƒפה UI Update #', updateCount, 'Content length:', aiContent.length);
                
                setMessages(prev => {
                  const updated = prev.map(msg => 
                    msg.id === assistantMessage.id 
                      ? { ...msg, content: aiContent }
                      : msg
                  );
                  console.log('?ƒמ» Messages array updated:', updated.length, 'messages');
                  return updated;
                });
              }
            } catch (parseError) {
              console.error('?¥ל JSON Parse Error:', parseError, 'Line:', line);
            }
          }
        }
      }

      // Update final message with feedback request if needed
      if (assistantMessage.requestFeedback) {
        setMessages(prev => 
          prev.map(msg => 
            msg.id === assistantMessage.id 
              ? { ...msg, requestFeedback: true }
              : msg
          )
        )
      }
      
<<<<<<< HEAD
      // Save messages to database
      if (user?.id) {
        try {
          console.log('?ƒע? Saving user and assistant messages to database...')
          
          // Save the user message
          await dbUtils.createChatMessage({
            userId: user.id,
            role: 'user',
            content: userMessage.content,
            conversationId: conversationId,
          })
          
          // Save the assistant message
          await dbUtils.createChatMessage({
            userId: user.id,
            role: 'assistant', 
            content: aiContent,
            conversationId: conversationId,
            tokenCount: Math.ceil(aiContent.length / 4), // Rough token estimation
          })
          
          console.log('?£ו Messages saved successfully to database')
        } catch (saveError) {
          console.error('?¥ל Failed to save messages to database:', saveError)
          // Don't show error to user - message saving failure shouldn't disrupt chat
        }
      }
      
=======
>>>>>>> f741a1cf
    } catch (error) {
      console.error('Chat error:', error)
      toast({
        title: "Chat Error",
        description: "Failed to get response from AI coach. Please try again.",
        variant: "destructive",
      })

      // Remove the failed user message and show error message
      setMessages(prev => prev.slice(0, -1))
      
      const errorMessage: ChatMessage = {
        id: `error-${Date.now()}`,
        role: 'assistant',
        content: "I'm sorry, I'm having trouble responding right now. Please try again in a moment.",
        timestamp: new Date(),
      }
      setMessages(prev => [...prev, errorMessage])
    } finally {
      setIsLoading(false)
    }
  }

  const buildUserContext = async (): Promise<string> => {
    if (!user) return "User data not available."

    try {
      // Get last 3 runs for context
      const recentRuns = await dbUtils.getRunsByUser(user.id!)
      const lastThreeRuns = recentRuns.slice(-3)

      let context = `User Profile: ${user.goal} goal, ${user.experience} level, runs ${user.daysPerWeek} days per week.`
      
      if (lastThreeRuns.length > 0) {
        context += ` Recent runs: ${lastThreeRuns.map((run, i) => 
          `Run ${i + 1}: ${run.distance}km in ${Math.round(run.duration / 60)} min`
        ).join(', ')}.`
      }

      return context
    } catch (error) {
      console.error('Failed to build context:', error)
      return "Unable to load user context."
    }
  }

  const handleSuggestedQuestion = (question: string) => {
    handleSendMessage(question)
  }

  const handleInputSubmit = (e: React.FormEvent) => {
    e.preventDefault()
    handleSendMessage(inputValue)
  }

  const handleFeedbackClick = (message: ChatMessage) => {
    setSelectedMessageForFeedback(message)
    setShowFeedbackModal(true)
  }

  const handleAICoachResponse = (response: AICoachResponse) => {
    // Convert AI coach response to chat message
    const aiMessage: ChatMessage = {
      id: `ai-coach-${Date.now()}`,
      role: 'assistant',
      content: response.response,
      timestamp: new Date(),
    }
    
    setMessages(prev => [...prev, aiMessage])
    
    // Auto-scroll to new message
    setTimeout(() => scrollToBottom(), 100)
  }

  const MessageBubble = ({ message }: { message: ChatMessage }) => {
    const isUser = message.role === 'user'
    
    return (
      <div className={`flex gap-3 ${isUser ? 'justify-end' : 'justify-start'} mb-4`}>
        {!isUser && (
          <Avatar className="h-8 w-8 mt-1">
            <AvatarFallback className="bg-primary text-primary-foreground">
              <Bot className="h-4 w-4" />
            </AvatarFallback>
          </Avatar>
        )}
        
        <div className={`max-w-[80%] ${isUser ? 'order-first' : ''}`}>
          <div
            className={`rounded-lg px-4 py-2 ${
              isUser
                ? 'bg-primary text-primary-foreground ml-auto'
                : 'bg-muted text-muted-foreground'
            }`}
          >
            <p className="text-sm whitespace-pre-wrap">{message.content}</p>
            
            {/* Show adaptations for assistant messages */}
            {!isUser && message.adaptations && message.adaptations.length > 0 && (
              <div className="mt-2 text-xs opacity-70">
                <span className="font-medium">Adaptations: </span>
                {message.adaptations.join(', ')}
              </div>
            )}
          </div>
          
          <div className="flex items-center gap-2 mt-1 px-1">
            <p className="text-xs text-muted-foreground">
              {message.timestamp.toLocaleTimeString([], { hour: '2-digit', minute: '2-digit' })}
            </p>
            
            {/* Feedback buttons for assistant messages */}
            {!isUser && message.coachingInteractionId && (
              <div className="flex items-center gap-1 ml-auto">
                <Button
                  variant="ghost"
                  size="sm"
                  className="h-6 w-6 p-0 text-green-600 hover:text-green-700"
                  onClick={() => handleFeedbackClick(message)}
                  title="This was helpful"
                >
                  <ThumbsUp className="h-3 w-3" />
                </Button>
                <Button
                  variant="ghost"
                  size="sm"
                  className="h-6 w-6 p-0 text-red-600 hover:text-red-700"
                  onClick={() => handleFeedbackClick(message)}
                  title="This needs improvement"
                >
                  <ThumbsDown className="h-3 w-3" />
                </Button>
              </div>
            )}
            
            {/* Request feedback indicator */}
            {!isUser && message.requestFeedback && (
              <Badge variant="outline" className="text-xs ml-auto">
                Feedback appreciated
              </Badge>
            )}
          </div>
        </div>

        {isUser && (
          <Avatar className="h-8 w-8 mt-1">
            <AvatarFallback className="bg-secondary text-secondary-foreground">
              <User className="h-4 w-4" />
            </AvatarFallback>
          </Avatar>
        )}
      </div>
    )
  }

  return (
    <div className="flex flex-col h-full bg-background">
      {/* Header */}
      <div className="border-b bg-card p-4">
        <div className="flex items-center justify-between">
          <div className="flex items-center gap-3">
            <Avatar className="h-10 w-10">
              <AvatarFallback className="bg-primary text-primary-foreground">
                <Bot className="h-5 w-5" />
              </AvatarFallback>
            </Avatar>
            <div>
              <h1 className="font-semibold text-lg">AI Running Coach</h1>
              <p className="text-sm text-muted-foreground">
                Your personal training assistant
              </p>
            </div>
          </div>
          <div className="flex items-center gap-2">
            <Button
              variant={showEnhancedCoach ? "default" : "ghost"}
              size="sm"
              onClick={() => setShowEnhancedCoach(!showEnhancedCoach)}
              title="Enhanced AI Coach"
            >
              <Brain className="h-4 w-4" />
            </Button>
            <Button
              variant="ghost"
              size="sm"
              onClick={() => setShowCoachingPreferences(true)}
              title="Coaching preferences"
            >
              <Settings className="h-4 w-4" />
            </Button>
          </div>
        </div>
      </div>

      {/* Messages */}
      <ScrollArea className="flex-1 p-4">
        <div className="space-y-4">
          {isLoadingHistory ? (
            <div className="flex justify-center items-center py-8" role="status" aria-label="Loading chat history">
              <div className="flex items-center gap-2 bg-muted rounded-lg px-4 py-2">
                <Loader2 className="h-4 w-4 animate-spin" aria-hidden="true" />
                <span className="text-sm text-muted-foreground">Loading chat history...</span>
              </div>
            </div>
          ) : (
            <>
              {messages.map((message) => (
                <MessageBubble key={message.id} message={message} />
              ))}
              {isLoading && (
                <div className="flex justify-start" role="status" aria-label="Loading">
                  <div className="flex items-center gap-2 bg-muted rounded-lg px-4 py-2">
                    <Loader2 className="h-4 w-4 animate-spin" aria-hidden="true" />
                    <span className="text-sm text-muted-foreground">Coach is thinking...</span>
                  </div>
                </div>
              )}
              
              {/* Enhanced AI Coach Widget */}
              {user && showEnhancedCoach && (
                <div className="mt-4">
                  <EnhancedAICoach
                    user={user}
                    onResponse={handleAICoachResponse}
                  />
                </div>
              )}

              {/* Recovery Status Widget */}
              {user && (
                <div className="mt-4">
                  <RecoveryRecommendations
                    userId={user.id!}
                    date={new Date()}
                    showBreakdown={false}
                    onRefresh={() => {
                      console.log('Refreshing recovery data for chat...');
                    }}
                  />
                </div>
              )}
              
              <div ref={messagesEndRef} />
            </>
          )}
        </div>
      </ScrollArea>

      

      {/* Input */}
      <div className="border-t bg-card p-4">
        <form onSubmit={handleInputSubmit} className="flex gap-2">
          <Input
            value={inputValue}
            onChange={(e) => setInputValue(e.target.value)}
            placeholder="Ask your running coach anything..."
            disabled={isLoading}
            className="flex-1"
          />
                     <Button 
             type="submit" 
             disabled={!inputValue.trim() || isLoading}
             size="icon"
           >
            <Send className="h-4 w-4" />
          </Button>
        </form>
      </div>
      
      {/* Coaching Feedback Modal */}
      {showFeedbackModal && selectedMessageForFeedback && user && (
        <CoachingFeedbackModal
          isOpen={showFeedbackModal}
          onClose={() => {
            setShowFeedbackModal(false)
            setSelectedMessageForFeedback(null)
          }}
          interactionType="chat_response"
          userId={user.id!}
          interactionId={selectedMessageForFeedback.coachingInteractionId}
          initialContext={{
            timeOfDay: new Date().getHours() < 12 ? 'morning' : new Date().getHours() < 17 ? 'afternoon' : 'evening',
            userMood: 'neutral',
            recentPerformance: 'chatting'
          }}
        />
      )}
      
      {/* Coaching Preferences Settings Modal */}
      {showCoachingPreferences && user && (
        <div className="fixed inset-0 bg-black/50 flex items-center justify-center z-50 p-4">
          <div className="bg-white rounded-lg max-w-md w-full max-h-[90vh] overflow-y-auto">
            <div className="p-4 border-b flex items-center justify-between">
              <h2 className="text-lg font-semibold">Coaching Preferences</h2>
              <Button
                variant="ghost"
                size="sm"
                onClick={() => setShowCoachingPreferences(false)}
              >
                ?ק
              </Button>
            </div>
            <div className="p-4">
              <CoachingPreferencesSettings
                userId={user.id!}
                onClose={() => setShowCoachingPreferences(false)}
              />
            </div>
          </div>
        </div>
      )}
      
    </div>
  )
}<|MERGE_RESOLUTION|>--- conflicted
+++ resolved
@@ -24,11 +24,8 @@
 import { CoachingPreferencesSettings } from "@/components/coaching-preferences-settings"
 import RecoveryRecommendations from "@/components/recovery-recommendations"
 import { EnhancedAICoach, type AICoachResponse } from "@/components/enhanced-ai-coach"
-<<<<<<< HEAD
-=======
 import { planAdaptationEngine } from "@/lib/planAdaptationEngine"
 import type { ChatMessageDTO } from "@/lib/models/chat"
->>>>>>> f741a1cf
 
 interface ChatMessage {
   id: string
@@ -107,26 +104,6 @@
 
     try {
       setIsLoadingHistory(true)
-<<<<<<< HEAD
-      console.log('?ƒףת Loading chat history for user:', user.id)
-      
-      // Load existing chat messages from database
-      const existingMessages = await dbUtils.getChatMessages(user.id, conversationId)
-      console.log(`?ƒף¿ Loaded ${existingMessages.length} existing messages`)
-      
-      if (existingMessages.length > 0) {
-        // Convert database messages to ChatMessage format
-        const chatMessages: ChatMessage[] = existingMessages.map((msg: any) => {
-          const base: ChatMessage = {
-            id: msg.id?.toString() || `msg-${Date.now()}-${Math.random()}`,
-            role: msg.role,
-            content: msg.content,
-            timestamp: new Date(msg.timestamp),
-          }
-          return typeof msg.tokenCount === 'number' ? { ...base, tokenCount: msg.tokenCount } : base
-        })
-        
-=======
       console.log('📚 Loading chat history for user:', user.id)
 
       const response = await fetch(`/api/chat?userId=${user.id}&conversationId=${conversationId}`, {
@@ -149,7 +126,6 @@
           tokenCount: msg.tokenCount,
         }))
 
->>>>>>> f741a1cf
         setMessages(chatMessages)
         console.log('?£ו Chat history loaded successfully')
       } else {
@@ -344,38 +320,6 @@
         )
       }
       
-<<<<<<< HEAD
-      // Save messages to database
-      if (user?.id) {
-        try {
-          console.log('?ƒע? Saving user and assistant messages to database...')
-          
-          // Save the user message
-          await dbUtils.createChatMessage({
-            userId: user.id,
-            role: 'user',
-            content: userMessage.content,
-            conversationId: conversationId,
-          })
-          
-          // Save the assistant message
-          await dbUtils.createChatMessage({
-            userId: user.id,
-            role: 'assistant', 
-            content: aiContent,
-            conversationId: conversationId,
-            tokenCount: Math.ceil(aiContent.length / 4), // Rough token estimation
-          })
-          
-          console.log('?£ו Messages saved successfully to database')
-        } catch (saveError) {
-          console.error('?¥ל Failed to save messages to database:', saveError)
-          // Don't show error to user - message saving failure shouldn't disrupt chat
-        }
-      }
-      
-=======
->>>>>>> f741a1cf
     } catch (error) {
       console.error('Chat error:', error)
       toast({
