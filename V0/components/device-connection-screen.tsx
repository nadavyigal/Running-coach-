﻿"use client"

import { useState, useEffect } from "react"
import { Card, CardContent, CardHeader, CardTitle } from "@/components/ui/card"
import { Button } from "@/components/ui/button"
import { Badge } from "@/components/ui/badge"
import { 
  Watch, 
  Activity, 
  Heart, 
  CheckCircle, 
  XCircle,
  Loader2,
  RefreshCw
} from "lucide-react"
<<<<<<< HEAD
=======
import { dbUtils } from '@/lib/dbUtils'
>>>>>>> f741a1cf
import { useToast } from "@/hooks/use-toast"

interface WearableDevice {
  id?: number;
  userId: number;
  type: 'apple_watch' | 'garmin' | 'fitbit';
  name: string;
  model?: string;
  deviceId: string;
  connectionStatus: 'connected' | 'disconnected' | 'syncing' | 'error';
  lastSync: Date | null;
  capabilities: string[];
  settings: any;
  authTokens?: {
    accessToken?: string;
    refreshToken?: string;
    expiresAt?: Date;
  };
  createdAt: Date;
  updatedAt: Date;
}

interface DeviceConnectionScreenProps {
  userId: number;
  onDeviceConnected?: (device: WearableDevice) => void;
}

export function DeviceConnectionScreen({ userId, onDeviceConnected }: DeviceConnectionScreenProps) {
  const [connectedDevices, setConnectedDevices] = useState<WearableDevice[]>([])
  const [isConnecting, setIsConnecting] = useState<string | null>(null)
  const [isSyncing, setIsSyncing] = useState<number | null>(null)
  const [isLoading, setIsLoading] = useState(true)
  const { toast } = useToast()

  const supportedDevices = [
    {
      type: 'apple_watch' as const,
      name: 'Apple Watch',
      icon: Watch,
      description: 'Heart rate, workouts, and health metrics',
      capabilities: ['heart_rate', 'workouts', 'health_kit'],
      color: 'bg-gray-900'
    },
    {
      type: 'garmin' as const,
      name: 'Garmin Device',
      icon: Activity,
      description: 'Advanced metrics, VO2 max, and training load',
      capabilities: ['heart_rate', 'vo2_max', 'training_load', 'running_dynamics'],
      color: 'bg-blue-600'
    }
  ]

  useEffect(() => {
    loadConnectedDevices()
  }, [userId])

  const loadConnectedDevices = async () => {
    try {
      const response = await fetch(`/api/devices?userId=${userId}`)
      const data = await response.json()
      
      if (data.success) {
        setConnectedDevices(data.devices)
      }
    } catch (error) {
      console.error('Error loading devices:', error)
    } finally {
      setIsLoading(false)
    }
  }

  const connectAppleWatch = async () => {
    setIsConnecting('apple_watch')
    
    try {
      // Simulate Apple Watch connection flow
      // In real implementation, this would request HealthKit permissions
      await new Promise(resolve => setTimeout(resolve, 2000))
      
      const response = await fetch('/api/devices/connect', {
        method: 'POST',
        headers: {
          'Content-Type': 'application/json',
        },
        body: JSON.stringify({
          userId,
          deviceType: 'apple_watch',
          deviceId: `apple-watch-${userId}-${Date.now()}`,
          name: 'Apple Watch',
          model: 'Series 8',
          capabilities: ['heart_rate', 'workouts', 'health_kit']
        })
      })

      const data = await response.json()
      
      if (data.success) {
        toast({
          title: "Apple Watch Connected",
          description: "Your Apple Watch has been connected successfully.",
        })
        
        await loadConnectedDevices()
        onDeviceConnected?.(data.device)
      } else {
        throw new Error(data.error)
      }
    } catch (error) {
      console.error('Apple Watch connection error:', error)
      toast({
        title: "Connection Failed",
        description: "Failed to connect Apple Watch. Please try again.",
        variant: "destructive",
      })
    } finally {
      setIsConnecting(null)
    }
  }

  const connectGarmin = async () => {
    setIsConnecting('garmin')
    
    try {
      const response = await fetch('/api/devices/garmin/connect', {
        method: 'POST',
        headers: {
          'Content-Type': 'application/json',
        },
        body: JSON.stringify({
          userId,
          redirectUri: `${window.location.origin}/garmin/callback`
        })
      })

      const data = await response.json()
      
      if (data.success) {
        // Redirect to Garmin OAuth
        window.location.href = data.authUrl
      } else {
        throw new Error(data.error)
      }
    } catch (error) {
      console.error('Garmin connection error:', error)
      toast({
        title: "Connection Failed",
        description: "Failed to initiate Garmin connection. Please try again.",
        variant: "destructive",
      })
      setIsConnecting(null)
    }
  }

  const syncDevice = async (deviceId: number) => {
    setIsSyncing(deviceId)
    
    try {
      const response = await fetch(`/api/devices/${deviceId}/sync`, {
        method: 'POST'
      })

      const data = await response.json()
      
      if (data.success) {
        toast({
          title: "Sync Started",
          description: "Device sync has been initiated.",
        })
        
        // Poll for sync completion
        setTimeout(async () => {
          await loadConnectedDevices()
          setIsSyncing(null)
        }, 3000)
      } else {
        throw new Error(data.error)
      }
    } catch (error) {
      console.error('Device sync error:', error)
      toast({
        title: "Sync Failed",
        description: "Failed to sync device data. Please try again.",
        variant: "destructive",
      })
      setIsSyncing(null)
    }
  }

  const disconnectDevice = async (deviceId: number) => {
    try {
      const response = await fetch(`/api/devices/${deviceId}`, {
        method: 'DELETE'
      })

      const data = await response.json()
      
      if (data.success) {
        toast({
          title: "Device Disconnected",
          description: "Device has been disconnected successfully.",
        })
        
        await loadConnectedDevices()
      } else {
        throw new Error(data.error)
      }
    } catch (error) {
      console.error('Device disconnection error:', error)
      toast({
        title: "Disconnection Failed",
        description: "Failed to disconnect device. Please try again.",
        variant: "destructive",
      })
    }
  }

  const getConnectionStatusIcon = (status: string) => {
    switch (status) {
      case 'connected':
        return <CheckCircle className="h-4 w-4 text-green-500" />
      case 'syncing':
        return <Loader2 className="h-4 w-4 text-blue-500 animate-spin" />
      case 'error':
        return <XCircle className="h-4 w-4 text-red-500" />
      default:
        return <XCircle className="h-4 w-4 text-gray-400" />
    }
  }

  const getConnectionStatusColor = (status: string) => {
    switch (status) {
      case 'connected':
        return 'bg-green-100 text-green-800'
      case 'syncing':
        return 'bg-blue-100 text-blue-800'
      case 'error':
        return 'bg-red-100 text-red-800'
      default:
        return 'bg-gray-100 text-gray-800'
    }
  }

  if (isLoading) {
    return (
      <div className="flex items-center justify-center min-h-screen">
        <Loader2 className="h-8 w-8 animate-spin" />
      </div>
    )
  }

  return (
    <div className="max-w-4xl mx-auto p-6 space-y-6">
      <div className="text-center">
        <h1 className="text-3xl font-bold mb-2">Connect Your Devices</h1>
        <p className="text-gray-600">
          Connect your wearable devices to get personalized coaching and advanced metrics
        </p>
      </div>

      {/* Connected Devices */}
      {connectedDevices && connectedDevices.length > 0 && (
        <div className="space-y-4">
          <h2 className="text-xl font-semibold">Connected Devices</h2>
          {connectedDevices.map((device) => (
            <Card key={device.id} className="p-4">
              <div className="flex items-center justify-between">
                <div className="flex items-center space-x-4">
                  <div className="p-2 rounded-full bg-gray-100">
                    {device.type === 'apple_watch' ? (
                      <Watch className="h-6 w-6" />
                    ) : (
                      <Activity className="h-6 w-6" />
                    )}
                  </div>
                  <div>
                    <h3 className="font-semibold">{device.name}</h3>
                    {device.model && <p className="text-sm text-gray-500">{device.model}</p>}
                    <div className="flex items-center space-x-2 mt-1">
                      {getConnectionStatusIcon(device.connectionStatus)}
                      <Badge className={getConnectionStatusColor(device.connectionStatus)}>
                        {device.connectionStatus}
                      </Badge>
                    </div>
                  </div>
                </div>
                <div className="flex items-center space-x-2">
                  <Button
                    variant="outline"
                    size="sm"
                    onClick={() => syncDevice(device.id!)}
                    disabled={isSyncing === device.id || device.connectionStatus !== 'connected'}
                  >
                    {isSyncing === device.id ? (
                      <Loader2 className="h-4 w-4 animate-spin" />
                    ) : (
                      <RefreshCw className="h-4 w-4" />
                    )}
                    Sync
                  </Button>
                  <Button
                    variant="ghost"
                    size="sm"
                    onClick={() => disconnectDevice(device.id!)}
                  >
                    Disconnect
                  </Button>
                </div>
              </div>
              
              {device.lastSync && (
                <div className="mt-3 pt-3 border-t">
                  <p className="text-sm text-gray-500">
                    Last sync: {new Date(device.lastSync).toLocaleString()}
                  </p>
                  <div className="flex flex-wrap gap-2 mt-2">
                    {device.capabilities.map((capability) => (
                      <Badge key={capability} variant="secondary" className="text-xs">
                        {capability.replace('_', ' ')}
                      </Badge>
                    ))}
                  </div>
                </div>
              )}
            </Card>
          ))}
        </div>
      )}

      {/* Available Devices */}
      <div className="space-y-4">
        <h2 className="text-xl font-semibold">Available Devices</h2>
        <div className="grid grid-cols-1 md:grid-cols-2 gap-4">
          {supportedDevices.map((deviceType) => {
            const isConnected = connectedDevices && connectedDevices.some(d => d.type === deviceType.type && d.connectionStatus === 'connected')
            const isConnectingThis = isConnecting === deviceType.type
            
            return (
              <Card key={deviceType.type} className={`p-6 ${isConnected ? 'bg-green-50 border-green-200' : ''}`}>
                <CardHeader className="p-0 pb-4">
                  <div className="flex items-center space-x-3">
                    <div className={`p-3 rounded-lg ${deviceType.color} text-white`}>
                      <deviceType.icon className="h-6 w-6" />
                    </div>
                    <div>
                      <CardTitle className="text-lg">{deviceType.name}</CardTitle>
                      <p className="text-sm text-gray-600">{deviceType.description}</p>
                    </div>
                  </div>
                </CardHeader>
                
                <CardContent className="p-0">
                  <div className="mb-4">
                    <h4 className="font-medium mb-2">Features:</h4>
                    <div className="flex flex-wrap gap-2">
                      {deviceType.capabilities.map((capability) => (
                        <div key={capability} className="flex items-center space-x-1">
                          <Heart className="h-3 w-3 text-red-500" />
                          <span className="text-xs">{capability.replace('_', ' ')}</span>
                        </div>
                      ))}
                    </div>
                  </div>
                  
                  <Button 
                    className="w-full" 
                    disabled={isConnected || isConnectingThis}
                    onClick={deviceType.type === 'apple_watch' ? connectAppleWatch : connectGarmin}
                  >
                    {isConnectingThis ? (
                      <>
                        <Loader2 className="h-4 w-4 mr-2 animate-spin" />
                        Connecting...
                      </>
                    ) : isConnected ? (
                      <>
                        <CheckCircle className="h-4 w-4 mr-2" />
                        Connected
                      </>
                    ) : (
                      `Connect ${deviceType.name}`
                    )}
                  </Button>
                </CardContent>
              </Card>
            )
          })}
        </div>
      </div>
    </div>
  )
}<|MERGE_RESOLUTION|>--- conflicted
+++ resolved
@@ -13,10 +13,7 @@
   Loader2,
   RefreshCw
 } from "lucide-react"
-<<<<<<< HEAD
-=======
 import { dbUtils } from '@/lib/dbUtils'
->>>>>>> f741a1cf
 import { useToast } from "@/hooks/use-toast"
 
 interface WearableDevice {
