--- conflicted
+++ resolved
@@ -1,54 +1,12 @@
 "use client";
 
 import { useEffect, useState } from "react";
-<<<<<<< HEAD
-import { dbUtils, type Plan, type Workout, type User } from "@/lib/db";
-import { Card, CardContent, CardHeader, CardTitle } from "@/components/ui/card";
-import { Button } from "@/components/ui/button";
-import { Badge } from "@/components/ui/badge";
-import {
-  Sun,
-  Clock,
-  CalendarPlus,
-  Plus,
-  MapPin,
-  Trash2,
-  Music,
-  Play,
-  ChevronDown,
-  ChevronUp,
-  Zap,
-  StretchHorizontal,
-  Link,
-  Loader2,
-  Flame,
-  BarChart3,
-} from "lucide-react";
-import { AddRunModal } from "@/components/add-run-modal";
-import { AddActivityModal } from "@/components/add-activity-modal";
-import { RouteSelectorModal } from "@/components/route-selector-modal";
-import { RescheduleModal } from "@/components/reschedule-modal";
-import { DateWorkoutModal } from "@/components/date-workout-modal";
-import { useToast } from "@/hooks/use-toast";
-import { StreakIndicator } from "@/components/streak-indicator";
-import { CommunityStatsWidget } from "@/components/community-stats-widget";
-import { CoachingInsightsWidget } from "@/components/coaching-insights-widget";
-import { CoachingPreferencesSettings } from "@/components/coaching-preferences-settings";
-import { CoachingFeedbackModal } from "@/components/coaching-feedback-modal";
-import { GoalRecommendations } from "@/components/goal-recommendations";
-import RecoveryRecommendations from "@/components/recovery-recommendations";
-import { HabitAnalyticsWidget } from "@/components/habit-analytics-widget";
-
-// Minimal version kept for reference; main export is the richer TodayScreen below.
-function TodayScreenMinimal() {
-=======
 import { type Plan, type Workout, type User } from "@/lib/db";
 import { dbUtils } from "@/lib/dbUtils";
 import { Card, CardContent } from "@/components/ui/card";
 import { Loader2 } from "lucide-react";
 
 export function TodayScreen() {
->>>>>>> dc43ac0d
   const [isLoading, setIsLoading] = useState(true);
   const [user, setUser] = useState<User | null>(null);
   const [plan, setPlan] = useState<Plan | null>(null);
@@ -134,9 +92,6 @@
   );
 }
 
-<<<<<<< HEAD
-// Main TodayScreen component
-=======
 "use client";
 
 import { useState, useEffect } from "react"
@@ -215,7 +170,6 @@
 import RecoveryRecommendations from "@/components/recovery-recommendations"
 import { HabitAnalyticsWidget } from "@/components/habit-analytics-widget"
 
->>>>>>> dc43ac0d
 export function TodayScreen() {
   const [dailyTip, setDailyTip] = useState(
     "Focus on your breathing rhythm today. Try the 3:2 pattern - inhale for 3 steps, exhale for 2 steps. This will help you maintain a steady pace!",
