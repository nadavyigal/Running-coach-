import Dexie, { type EntityTable } from 'dexie';

// Recovery and wellness interfaces
export interface SleepData {
  id?: number;
  userId: number;
  deviceId?: string;
  sleepDate: Date;
  totalSleepTime: number; // minutes
  deepSleepTime?: number; // minutes
  lightSleepTime?: number; // minutes
  remSleepTime?: number; // minutes
  sleepEfficiency: number; // percentage
  sleepLatency?: number; // minutes to fall asleep
  wakeCount?: number;
  sleepScore?: number; // 0-100
  sleepStages?: {
    deep: number;
    light: number;
    rem: number;
    awake: number;
  };
  createdAt: Date;
  updatedAt: Date;
}

export interface HRVMeasurement {
  id?: number;
  userId: number;
  deviceId?: string;
  measurementDate: Date;
  hrvValue: number; // milliseconds
  hrvType: 'rmssd' | 'sdnn' | 'pnn50' | 'hf' | 'lf' | 'lf_hf_ratio';
  measurementDuration: number; // seconds
  confidence: number; // 0-100
  restingHeartRate?: number; // bpm
  stressLevel?: number; // 0-100
  recoveryStatus?: 'poor' | 'fair' | 'good' | 'excellent';
  notes?: string;
  createdAt: Date;
}

export interface RecoveryScore {
  id?: number;
  userId: number;
  scoreDate: Date;
  overallScore: number; // 0-100
  sleepScore: number; // 0-100
  hrvScore: number; // 0-100
  restingHRScore: number; // 0-100
  subjectiveWellnessScore: number; // 0-100
  stressLevel: number; // 0-100
  readinessScore: number; // 0-100
  confidence: number; // 0-100
  recommendations: string[];
  notes?: string;
  createdAt: Date;
  updatedAt: Date;
}

export interface SubjectiveWellness {
  id?: number;
  userId: number;
  assessmentDate: Date;
  energyLevel: number; // 1-10
  mood: number; // 1-10
  stressLevel: number; // 1-10
  motivation: number; // 1-10
  fatigue: number; // 1-10
  soreness: number; // 1-10
  sleepQuality: number; // 1-10
  overallWellness: number; // 1-10
  notes?: string;
  factors?: {
    stress: string[];
    sleep: string[];
    nutrition: string[];
    hydration: string[];
    other: string[];
  };
  createdAt: Date;
}

// Data Fusion interfaces
export interface DataFusionRule {
  id?: number;
  userId: number;
  name: string;
  dataType: string; // 'heart_rate', 'sleep', 'activity', etc.
  priority: number; // 1-10, higher = more important
  fusionMethod: 'average' | 'weighted_average' | 'median' | 'mode' | 'latest' | 'earliest' | 'custom';
  weightFactors?: Record<string, number>; // deviceId -> weight
  conflictResolution: 'highest_priority' | 'most_recent' | 'highest_quality' | 'manual';
  qualityThreshold: number; // 0-100
  isActive: boolean;
  customLogic?: string; // JSON string for custom fusion logic
  createdAt: Date;
  updatedAt: Date;
}

export interface FusedDataPoint {
  id?: number;
  userId: number;
  dataType: string;
  timestamp: Date;
  value: number;
  unit: string;
  confidence: number; // 0-100
  quality: number; // 0-100
  fusionMethod: 'average' | 'weighted_average' | 'median' | 'mode' | 'latest' | 'earliest' | 'custom';
  sourceDevices: string[]; // Array of device IDs that contributed
  sourceWeights?: Record<string, number>; // deviceId -> weight used
  conflicts: DataConflict[];
  metadata?: Record<string, any>;
  createdAt: Date;
}

export interface DataConflict {
  id?: number;
  userId: number;
  dataType: string;
  conflictType: 'duplicate' | 'inconsistent' | 'outlier' | 'missing' | 'quality';
  detectedAt: Date;
  severity: 'low' | 'medium' | 'high' | 'critical';
  description: string;
  affectedDevices: string[];
  conflictingValues: Record<string, any>;
  resolution?: 'auto_resolved' | 'manual_resolution' | 'ignored' | 'pending';
  resolutionMethod?: string;
  resolvedAt?: Date;
  fusedDataPointId?: number;
  createdAt: Date;
}

export interface DataSource {
  id?: number;
  userId: number;
  name: string;
  type: 'apple_watch' | 'garmin' | 'fitbit' | 'manual' | 'other';
  deviceId?: string;
  priority: number; // 1-10, higher = more important
  isActive: boolean;
  lastSync?: Date;
  syncFrequency: number; // minutes
  dataTypes: string[]; // Array of data types this source provides
  qualityScore: number; // 0-100
  reliabilityScore: number; // 0-100
  settings?: Record<string, any>;
  createdAt: Date;
  updatedAt: Date;
}

// User preferences and profile
export interface User {
  id?: number;
  name?: string;
  goal: 'habit' | 'distance' | 'speed';
  experience: 'beginner' | 'intermediate' | 'advanced';
  preferredTimes: string[];
  daysPerWeek: number;
  consents: {
    data: boolean;
    gdpr: boolean;
    push: boolean;
  };
  onboardingComplete: boolean;
  createdAt: Date;
  updatedAt: Date;
  rpe?: number; // Optional Rate of Perceived Exertion
  age?: number; // User's age
  // Streak tracking fields
  currentStreak?: number; // Current consecutive days of activity
  longestStreak?: number; // All-time best streak
  lastActivityDate?: Date | null; // Last day with recorded activity
  streakLastUpdated?: Date | null; // Timestamp of last streak calculation
  // Habit reminder fields
  reminderTime?: string | null; // HH:mm format
  reminderEnabled?: boolean;
  reminderSnoozedUntil?: Date | null;
  cohortId?: number | null; // New field for cohort association
  // AI Guided Onboarding fields
  motivations?: string[]; // User's motivations for running
  barriers?: string[]; // Potential barriers to running
  coachingStyle?: 'supportive' | 'challenging' | 'analytical' | 'encouraging'; // Preferred coaching style
  goalInferred?: boolean; // Whether goals were inferred by AI
  onboardingSession?: OnboardingSession;
  // Privacy settings fields
  privacySettings?: {
    dataCollection: {
      location: boolean;
      performance: boolean;
      analytics: boolean;
      coaching: boolean;
    };
    consentHistory: Array<{
      timestamp: Date;
      consentType: string;
      granted: boolean;
    }>;
    exportData: boolean;
    deleteData: boolean;
  };
  // Engagement optimization fields
  notificationPreferences?: {
    frequency: 'low' | 'medium' | 'high';
    timing: 'morning' | 'afternoon' | 'evening';
    types: Array<{
      id: string;
      name: string;
      description: string;
      enabled: boolean;
      category: 'motivational' | 'reminder' | 'achievement' | 'milestone';
    }>;
    quietHours: { start: string; end: string };
  };
  engagementScore?: number; // 0-100 engagement score
  optimalTiming?: {
    bestTime: string;
    timezone: string;
    lastEngagement: Date;
    engagementScore: number;
  };
}

export interface OnboardingSession {
  id?: number;
  userId: number;
  conversationId: string;
  goalDiscoveryPhase: 'motivation' | 'assessment' | 'creation' | 'refinement' | 'complete';
  discoveredGoals: SmartGoal[];
  coachingStyle: 'supportive' | 'challenging' | 'analytical' | 'encouraging';
  sessionProgress: number; // 0-100 percentage
  isCompleted: boolean;
  createdAt: Date;
  updatedAt: Date;
}

export interface ConversationMessage {
  id?: number;
  sessionId?: number; // Foreign key to OnboardingSession if part of onboarding
  conversationId: string; // Grouping conversations
  role: 'user' | 'assistant';
  content: string;
  timestamp: Date;
  metadata?: Record<string, unknown>;
  phase?: string; // Which onboarding phase this message belongs to
  createdAt: Date;
  updatedAt: Date;
}

export interface SmartGoal {
  id: string;
  title: string;
  description: string;
  type: 'primary' | 'supporting' | 'health';
  specific: string;
  measurable: string;
  achievable: string;
  relevant: string;
  timeBound: string;
  targetDate: Date;
}

// Cohort interface
export interface Cohort {
  id?: number;
  name: string;
  inviteCode: string;
  createdAt: Date;
  updatedAt: Date;
}

// Cohort Member interface (for many-to-many if needed, or direct user-cohort link)
export interface CohortMember {
  id?: number;
  userId: number;
  cohortId: number;
  joinDate: Date;
}

// Wearable Device interfaces
export interface WearableDevice {
  id?: number;
  userId: number;
  type: 'apple_watch' | 'garmin' | 'fitbit';
  name: string;
  model?: string;
  deviceId: string; // External device identifier
  connectionStatus: 'connected' | 'disconnected' | 'syncing' | 'error';
  lastSync: Date | null;
  capabilities: string[];
  settings: any; // Device-specific settings
  authTokens?: {
    accessToken?: string;
    refreshToken?: string;
    expiresAt?: Date;
  };
  createdAt: Date;
  updatedAt: Date;
}

export interface HeartRateData {
  id?: number;
  runId: number;
  deviceId: string;
  timestamp: Date;
  heartRate: number; // bpm
  accuracy: 'high' | 'medium' | 'low';
  createdAt: Date;
}

export interface HeartRateZone {
  id?: number;
  userId: number;
  zoneNumber: number;
  name: string;
  description: string;
  minBpm: number;
  maxBpm: number;
  color: string;
  targetPercentage?: number;
  trainingBenefit: string;
  createdAt: Date;
  updatedAt: Date;
}

export interface HeartRateZoneSettings {
  id?: number;
  userId: number;
  calculationMethod: 'max_hr' | 'lactate_threshold' | 'hrr' | 'manual';
  maxHeartRate?: number;
  restingHeartRate?: number;
  lactateThresholdHR?: number;
  zoneSystem: 'five_zone' | 'three_zone' | 'custom';
  customZones?: string; // JSON string of CustomZone[]
  autoUpdate: boolean;
  lastCalculated: Date;
  createdAt: Date;
  updatedAt: Date;
}

export interface ZoneDistribution {
  id?: number;
  runId: number;
  zone1Time: number;
  zone2Time: number;
  zone3Time: number;
  zone4Time: number;
  zone5Time: number;
  zone1Percentage: number;
  zone2Percentage: number;
  zone3Percentage: number;
  zone4Percentage: number;
  zone5Percentage: number;
  totalTime: number;
  createdAt: Date;
}

export interface AdvancedMetrics {
  id?: number;
  runId: number;
  deviceId: string;
  vo2Max?: number;
  lactateThresholdHR?: number;
  lactateThresholdPace?: number; // seconds per km
  trainingStressScore?: number;
  trainingLoadFocus?: 'base' | 'tempo' | 'threshold' | 'vo2max' | 'anaerobic';
  performanceCondition?: number; // -20 to +20
  racePredictor?: {
    distance: number; // km
    predictedTime: number; // seconds
  }[];
  createdAt: Date;
  updatedAt: Date;
}

export interface RunningDynamicsData {
  id?: number;
  runId: number;
  deviceId: string;
  averageCadence: number;
  maxCadence: number;
  averageGroundContactTime: number; // milliseconds
  averageVerticalOscillation: number; // centimeters
  averageStrideLength: number; // meters
  groundContactBalance?: number; // percentage L/R
  verticalRatio?: number; // vertical oscillation to stride length ratio
  cadenceDataPoints?: { timestamp: Date; cadence: number }[];
  createdAt: Date;
}

export interface SyncJob {
  id?: number;
  userId: number;
  deviceId: number;
  type: 'activities' | 'heart_rate' | 'metrics' | 'full_sync';
  status: 'pending' | 'running' | 'completed' | 'failed' | 'cancelled';
  priority: 'low' | 'normal' | 'high';
  scheduledAt: Date;
  startedAt?: Date;
  completedAt?: Date;
  errorMessage?: string;
  retryCount: number;
  maxRetries: number;
  progress?: number;
  metadata?: any;
  createdAt: Date;
  updatedAt: Date;
}

// Performance Analytics interfaces
export interface PerformanceMetrics {
  id?: number;
  userId: number;
  date: Date;
  averagePace: number; // seconds per km
  totalDistance: number; // km
  totalDuration: number; // seconds
  consistencyScore: number; // 0-100
  performanceScore: number; // 0-100
  trainingLoad: number; // calculated load
  recoveryScore: number; // 0-100
  createdAt: Date;
  updatedAt: Date;
}

export interface PersonalRecord {
  id?: number;
  userId: number;
  recordType: 'fastest_1k' | 'fastest_5k' | 'fastest_10k' | 'longest_run' | 'best_pace' | 'most_consistent_week';
  value: number; // time in seconds or distance in km
  achievedAt: Date;
  runId?: number; // reference to the run that achieved this record
  createdAt: Date;
  updatedAt: Date;
}

export interface PerformanceInsight {
  id?: number;
  userId: number;
  type: 'improvement' | 'trend' | 'warning' | 'achievement' | 'recommendation';
  title: string;
  description: string;
  priority: 'low' | 'medium' | 'high';
  actionable: boolean;
  data?: any; // JSON data for charts/visualizations
  validUntil?: Date;
  createdAt: Date;
  updatedAt: Date;
}

// Coaching Profile for adaptive coaching intelligence
export interface CoachingProfile {
  id?: number;
  userId: number;
  communicationStyle: {
    motivationLevel: 'low' | 'medium' | 'high';
    detailPreference: 'minimal' | 'medium' | 'detailed';
    personalityType: 'analytical' | 'encouraging' | 'direct' | 'supportive';
    preferredTone: 'professional' | 'friendly' | 'enthusiastic' | 'calm';
  };
  feedbackPatterns: {
    averageRating: number;
    commonConcerns: string[];
    responsiveness: 'immediate' | 'delayed' | 'sporadic';
    preferredFeedbackFrequency: 'after_every_workout' | 'weekly' | 'monthly';
  };
  behavioralPatterns: {
    workoutPreferences: {
      preferredDays: string[];
      preferredTimes: string[];
      workoutTypeAffinities: Record<string, number>; // workout type -> preference score
      difficultyPreference: number; // 0-10 scale
    };
    contextualPatterns: {
      weatherSensitivity: number;
      scheduleFlexibility: number;
      stressResponse: 'reduce_intensity' | 'maintain' | 'increase_focus';
      energyPatterns: Record<string, number>; // day/time -> energy level
    };
  };
  coachingEffectivenessScore: number; // 0-100
  lastAdaptationDate: Date;
  adaptationHistory: {
    date: Date;
    adaptation: string;
    effectiveness: number;
    reason: string;
  }[];
  createdAt: Date;
  updatedAt: Date;
}

// Coaching Feedback for learning and improvement
export interface CoachingFeedback {
  id?: number;
  userId: number;
  interactionType: 'workout_recommendation' | 'chat_response' | 'plan_adjustment' | 'motivation' | 'guidance';
  feedbackType: 'rating' | 'text' | 'behavioral' | 'quick_reaction';
  rating?: number; // 1-5 scale
  aspects?: {
    helpfulness: number;
    relevance: number;
    clarity: number;
    motivation: number;
    accuracy: number;
  };
  feedbackText?: string;
  context: {
    weather?: string;
    timeOfDay?: string;
    userMood?: string;
    recentPerformance?: string;
    situationalFactors?: string[];
  };
  coachingResponseId?: string; // Reference to specific coaching interaction
  improvementSuggestions?: string[];
  createdAt: Date;
}

// Coaching Interactions for pattern analysis
export interface CoachingInteraction {
  id?: number;
  userId: number;
  interactionId: string;
  interactionType: 'chat' | 'recommendation' | 'plan_generation' | 'feedback_response';
  promptUsed: string;
  responseGenerated: string;
  userContext: {
    currentGoals: string[];
    recentActivity: string;
    mood?: string;
    environment?: string;
    timeConstraints?: string;
  };
  adaptationsApplied: string[];
  effectivenessScore?: number; // Post-interaction effectiveness rating
  userEngagement: {
    responseTime?: number; // seconds to respond
    followUpQuestions: number;
    actionTaken: boolean;
  };
  createdAt: Date;
}

// User Behavior Patterns for machine learning
export interface UserBehaviorPattern {
  id?: number;
  userId: number;
  patternType: 'workout_preference' | 'schedule_pattern' | 'feedback_style' | 'motivation_response' | 'difficulty_adaptation';
  patternData: {
    pattern: string;
    frequency: number;
    conditions: string[];
    outcomes: Record<string, any>;
  };
  confidenceScore: number; // 0-100, how confident we are in this pattern
  lastObserved: Date;
  observationCount: number;
  correlatedPatterns?: string[]; // IDs of related patterns
  createdAt: Date;
  updatedAt: Date;
}

// Race goal interface for advanced plan customization
export interface RaceGoal {
  id?: number;
  userId: number;
  raceName: string;
  raceDate: Date;
  distance: number; // in kilometers
  targetTime?: number; // in seconds
  priority: 'A' | 'B' | 'C'; // A = primary, B = secondary, C = tune-up
  location?: string;
  raceType: 'road' | 'trail' | 'track' | 'virtual';
  elevationGain?: number; // meters
  courseDifficulty?: 'easy' | 'moderate' | 'hard';
  registrationStatus?: 'registered' | 'planned' | 'completed';
  notes?: string;
  createdAt: Date;
  updatedAt: Date;
}

// Workout template for specialized training
export interface WorkoutTemplate {
  id?: number;
  name: string;
  workoutType: 'easy' | 'tempo' | 'intervals' | 'long' | 'race-pace' | 'recovery' | 'time-trial' | 'hill' | 'fartlek';
  trainingPhase: 'base' | 'build' | 'peak' | 'taper';
  intensityZone: 'easy' | 'moderate' | 'threshold' | 'vo2max' | 'anaerobic';
  structure: any; // JSON structure for workout details
  description: string;
  coachingNotes?: string;
  createdAt: Date;
}

// Periodization phase structure
export interface PeriodizationPhase {
  phase: 'base' | 'build' | 'peak' | 'taper';
  duration: number; // weeks
  weeklyVolumePercentage: number; // percentage of peak volume
  intensityDistribution: {
    easy: number; // percentage
    moderate: number; // percentage
    hard: number; // percentage
  };
  keyWorkouts: string[]; // workout types for this phase
  focus: string; // phase description
}

// Enhanced training plan structure with periodization
export interface Plan {
  id?: number;
  userId: number;
  title: string;
  description?: string;
  startDate: Date;
  endDate: Date;
  totalWeeks: number;
  isActive: boolean;
  planType: 'basic' | 'advanced' | 'periodized';
  raceGoalId?: number; // Link to race goal
  periodization?: PeriodizationPhase[]; // Periodization phases
  targetDistance?: number; // kilometers
  targetTime?: number; // seconds
  fitnessLevel?: 'beginner' | 'intermediate' | 'advanced';
  trainingDaysPerWeek?: number;
  peakWeeklyVolume?: number; // kilometers
<<<<<<< HEAD
  // Plan Complexity Engine fields
  complexityScore?: number; // 0-100 complexity score
  complexityLevel?: 'basic' | 'standard' | 'advanced';
  lastComplexityUpdate?: Date;
  adaptationFactors?: {
    performance: number;
    consistency: number;
    goals: number;
    feedback: number;
  };
=======
  // Progressive Plan Complexity fields
  complexityLevel?: 'basic' | 'standard' | 'advanced';
  complexityScore?: number;
  adaptationFactors?: AdaptationFactor[];
  userFeedback?: PlanFeedback[];
>>>>>>> b82bdbb3
  createdAt: Date;
  updatedAt: Date;
}

<<<<<<< HEAD
// Plan feedback for complexity engine
export interface PlanFeedback {
  id?: number;
  planId: number;
  userId: number;
  feedbackType: 'difficulty' | 'enjoyment' | 'completion' | 'suggestion';
=======
export interface AdaptationFactor {
  factor: 'performance' | 'feedback' | 'consistency' | 'goals';
  weight: number;
  currentValue: number;
  targetValue: number;
}

export interface PlanFeedback {
  id?: number;
  planId: number;
>>>>>>> b82bdbb3
  rating: number; // 1-5 scale
  comment?: string;
  createdAt: Date;
}

// Individual workout in a plan
export interface Workout {
  id?: number;
  planId: number;
  week: number;
  day: string; // 'Mon', 'Tue', etc.
  type: 'easy' | 'tempo' | 'intervals' | 'long' | 'time-trial' | 'hill' | 'rest' | 'race-pace' | 'recovery' | 'fartlek';
  distance: number; // in km
  duration?: number; // in minutes
  pace?: number; // target pace in seconds per km
  intensity?: 'easy' | 'moderate' | 'threshold' | 'vo2max' | 'anaerobic';
  trainingPhase?: 'base' | 'build' | 'peak' | 'taper';
  workoutStructure?: any; // JSON structure for complex workouts
  notes?: string;
  completed: boolean;
  scheduledDate: Date;
  createdAt: Date;
  updatedAt: Date;
}

// Completed runs/activities
export interface Run {
  id?: number;
  workoutId?: number; // Optional link to planned workout
  userId: number;
  type: 'easy' | 'tempo' | 'intervals' | 'long' | 'time-trial' | 'hill' | 'other';
  distance: number; // in km
  duration: number; // in seconds
  pace?: number; // in seconds per km
  heartRate?: number;
  calories?: number;
  notes?: string;
  route?: string;
  gpsPath?: string; // JSON string of GPS coordinates
  gpsAccuracyData?: string; // JSON string of GPS accuracy data
  startAccuracy?: number; // GPS accuracy at start (meters)
  endAccuracy?: number; // GPS accuracy at end (meters)
  averageAccuracy?: number; // Average GPS accuracy during run (meters)
  shoeId?: number;
  completedAt: Date;
  createdAt: Date;
  updatedAt?: Date;
}

// Goal tracking system
export interface Goal {
  id?: number;
  userId: number;
  title: string;
  description: string;
  goalType: 'time_improvement' | 'distance_achievement' | 'frequency' | 'race_completion' | 'consistency' | 'health';
  category: 'speed' | 'endurance' | 'consistency' | 'health' | 'strength';
  priority: 1 | 2 | 3;
  status: 'active' | 'completed' | 'paused' | 'cancelled';
  specificTarget: {
    metric: string;
    value: number;
    unit: string;
    description: string;
  };
  measurableOutcome: {
    successCriteria: string[];
    trackingMethod: string;
    measurementFrequency: 'daily' | 'weekly' | 'monthly';
  };
  achievabilityAssessment: {
    difficultyRating: number; // 1-10 scale
    requiredResources: string[];
    potentialObstacles: string[];
    mitigationStrategies: string[];
  };
  relevanceJustification: {
    personalImportance: number; // 1-10 scale
    alignmentWithValues: string;
    motivationalFactors: string[];
  };
  timeBound: {
    startDate: Date;
    deadline: Date;
    milestoneSchedule: number[]; // Percentage checkpoints [25, 50, 75]
    estimatedDuration: number; // in days
  };
  baselineValue: number;
  targetValue: number;
  currentValue: number;
  lastUpdated: Date;
  createdAt: Date;
  updatedAt: Date;
}

export interface GoalMilestone {
  id?: number;
  goalId: number;
  milestoneOrder: number;
  title: string;
  description: string;
  targetValue: number;
  targetDate: Date;
  status: 'pending' | 'achieved' | 'missed' | 'adjusted';
  achievedDate?: Date;
  achievedValue?: number;
  celebrationShown: boolean;
  createdAt: Date;
}

export interface GoalProgressHistory {
  id?: number;
  goalId: number;
  measurementDate: Date;
  currentValue: number;
  baselineValue: number;
  targetValue: number;
  progressPercentage: number;
  autoRecorded: boolean;
  notes?: string;
  createdAt: Date;
}

export interface GoalRecommendation {
  id?: number;
  userId: number;
  goalId?: number; // Related to existing goal, or null for new goal suggestions
  type: 'goal_creation' | 'goal_modification' | 'goal_achievement_strategy' | 'goal_timeline_adjustment';
  title: string;
  description: string;
  reasoning: string;
  confidence: number; // 0-1 scale
  priority: 'low' | 'medium' | 'high';
  status: 'pending' | 'accepted' | 'rejected' | 'expired';
  suggestedAction: string;
  metadata: any; // JSON for additional context
  createdAt: Date;
  updatedAt: Date;
}

// Running shoes tracking
export interface Shoe {
  id?: number;
  userId: number;
  name: string;
  brand: string;
  model: string;
  initialKm: number;
  currentKm: number;
  maxKm: number;
  startDate: Date;
  isActive: boolean;
  createdAt: Date;
  updatedAt: Date;
}

// Chat messages for AI coach conversations
export interface ChatMessage {
  id?: number;
  userId: number;
  role: 'user' | 'assistant';
  content: string;
  timestamp: Date;
  tokenCount?: number;
  /** Serialized context used to generate the assistant response */
  aiContext?: string;
  conversationId?: string;
}

// Badge interface
export interface Badge {
  id?: number;
  userId: number;
  type: 'bronze' | 'silver' | 'gold';
  milestone: number; // 3, 7, 30
  unlockedAt: Date;
  streakValueAchieved: number;
}

// Database class
export class RunSmartDB extends Dexie {
  users!: EntityTable<User, 'id'>;
  plans!: EntityTable<Plan, 'id'>;
  workouts!: EntityTable<Workout, 'id'>;
  runs!: EntityTable<Run, 'id'>;
  shoes!: EntityTable<Shoe, 'id'>;
  chatMessages!: EntityTable<ChatMessage, 'id'>;
  badges!: EntityTable<Badge, 'id'>;
  planFeedback!: EntityTable<PlanFeedback, 'id'>;
  cohorts!: EntityTable<Cohort, 'id'>;
  cohortMembers!: EntityTable<CohortMember, 'id'>;
  performanceMetrics!: EntityTable<PerformanceMetrics, 'id'>;
  personalRecords!: EntityTable<PersonalRecord, 'id'>;
  performanceInsights!: EntityTable<PerformanceInsight, 'id'>;
  raceGoals!: EntityTable<RaceGoal, 'id'>;
  workoutTemplates!: EntityTable<WorkoutTemplate, 'id'>;
  coachingProfiles!: EntityTable<CoachingProfile, 'id'>;
  coachingFeedback!: EntityTable<CoachingFeedback, 'id'>;
  coachingInteractions!: EntityTable<CoachingInteraction, 'id'>;
  userBehaviorPatterns!: EntityTable<UserBehaviorPattern, 'id'>;
  goals!: EntityTable<Goal, 'id'>;
  goalMilestones!: EntityTable<GoalMilestone, 'id'>;
  goalProgressHistory!: EntityTable<GoalProgressHistory, 'id'>;
  goalRecommendations!: EntityTable<GoalRecommendation, 'id'>;
  // Wearable device tables
  wearableDevices!: EntityTable<WearableDevice, 'id'>;
  heartRateData!: EntityTable<HeartRateData, 'id'>;
  heartRateZones!: EntityTable<HeartRateZone, 'id'>;
  heartRateZoneSettings!: EntityTable<HeartRateZoneSettings, 'id'>;
  zoneDistributions!: EntityTable<ZoneDistribution, 'id'>;
  advancedMetrics!: EntityTable<AdvancedMetrics, 'id'>;
  runningDynamicsData!: EntityTable<RunningDynamicsData, 'id'>;
  syncJobs!: EntityTable<SyncJob, 'id'>;
  // Onboarding and conversation tables
  onboardingSessions!: EntityTable<OnboardingSession, 'id'>;
  conversationMessages!: EntityTable<ConversationMessage, 'id'>;
  // Recovery metrics tables
  sleepData!: EntityTable<SleepData, 'id'>;
  hrvMeasurements!: EntityTable<HRVMeasurement, 'id'>;
  recoveryScores!: EntityTable<RecoveryScore, 'id'>;
  subjectiveWellness!: EntityTable<SubjectiveWellness, 'id'>;
  
  // Data Fusion tables
  dataFusionRules!: EntityTable<DataFusionRule, 'id'>;
  fusedDataPoints!: EntityTable<FusedDataPoint, 'id'>;
  dataConflicts!: EntityTable<DataConflict, 'id'>;
  dataSources!: EntityTable<DataSource, 'id'>;
  
  // Habit Analytics tables
  habitAnalyticsSnapshots!: EntityTable<HabitAnalyticsSnapshot, 'id'>;
  habitInsights!: EntityTable<HabitInsight, 'id'>;
  habitPatterns!: EntityTable<HabitPattern, 'id'>;

  // Route tables
  routes!: EntityTable<Route, 'id'>;
  routeRecommendations!: EntityTable<RouteRecommendation, 'id'>;
  userRoutePreferences!: EntityTable<UserRoutePreferences, 'id'>;

  constructor() {
    super('RunSmartDB');
    
    // Consolidated schema - Single stable version
    this.version(1).stores({
      users: '++id, name, goal, experience, onboardingComplete',
      plans: '++id, userId, isActive, startDate, endDate',
      workouts: '++id, planId, week, day, type, completed, scheduledDate',
      runs: '++id, userId, type, distance, duration, completedAt',
      shoes: '++id, userId, name, brand, model, isActive',
      chatMessages: '++id, userId, role, timestamp',
      badges: '++id, userId, type, milestone, unlockedAt',
      planFeedback: '++id, planId, userId, feedbackType, rating, createdAt',
      cohorts: '++id, name, inviteCode',
      cohortMembers: '++id, userId, cohortId',
      performanceMetrics: '++id, userId, date, createdAt',
      personalRecords: '++id, userId, recordType, achievedAt, createdAt',
      performanceInsights: '++id, userId, type, priority, createdAt, validUntil',
      raceGoals: '++id, userId, raceDate, priority, createdAt',
      workoutTemplates: '++id, workoutType, trainingPhase, intensityZone, createdAt',
      coachingProfiles: '++id, userId, coachingEffectivenessScore, lastAdaptationDate, createdAt',
      coachingFeedback: '++id, userId, interactionType, feedbackType, rating, createdAt',
      coachingInteractions: '++id, userId, interactionId, interactionType, createdAt',
      userBehaviorPatterns: '++id, userId, patternType, confidenceScore, lastObserved, createdAt',
      goals: '++id, userId, goalType, status, priority, createdAt, updatedAt',
      goalMilestones: '++id, goalId, milestoneOrder, status, targetDate, createdAt',
      goalProgressHistory: '++id, goalId, progressValue, recordedAt, createdAt',
      goalRecommendations: '++id, userId, recommendationType, priority, validUntil, createdAt',
      wearableDevices: '++id, userId, type, isActive, lastSyncAt, createdAt',
      heartRateData: '++id, userId, deviceId, timestamp, heartRate, context, createdAt',
      heartRateZones: '++id, userId, zoneName, minBpm, maxBpm, targetPercentage, actualPercentage, createdAt',
      heartRateZoneSettings: '++id, userId, maxHeartRate, restingHeartRate, calculationMethod, createdAt',
      zoneDistributions: '++id, userId, runId, createdAt',
      advancedMetrics: '++id, userId, runId, createdAt',
      runningDynamicsData: '++id, userId, deviceId, timestamp, createdAt',
      syncJobs: '++id, userId, deviceType, status, priority, createdAt',
      onboardingSessions: '++id, userId, conversationId, goalDiscoveryPhase, isCompleted, createdAt',
      conversationMessages: '++id, sessionId, conversationId, role, content, timestamp, createdAt',
      sleepData: '++id, userId, deviceId, sleepDate, createdAt',
      hrvMeasurements: '++id, userId, deviceId, measurementDate, createdAt',
      recoveryScores: '++id, userId, scoreDate, overallScore, createdAt',
      subjectiveWellness: '++id, userId, assessmentDate, createdAt',
      dataFusionRules: '++id, name, priority, isActive, createdAt',
      fusedDataPoints: '++id, userId, dataType, timestamp, createdAt',
      dataConflicts: '++id, userId, dataType, conflictType, detectedAt, createdAt',
      dataSources: '++id, name, type, priority, isActive, createdAt',
      habitAnalyticsSnapshots: '++id, userId, snapshotDate, riskLevel, consistencyTrend, createdAt',
      habitInsights: '++id, userId, insightType, priority, isRead, validUntil, createdAt',
      habitPatterns: '++id, userId, patternType, confidence, lastObserved, createdAt',
      routes: '++id, name, distance, difficulty, createdAt',
      routeRecommendations: '++id, userId, routeId, createdAt',
      userRoutePreferences: '++id, userId, maxDistance, preferredDifficulty, createdAt',
    });
  }
}

// Check IndexedDB compatibility and availability
function checkIndexedDBSupport(): boolean {
  try {
    // Check if we're in a browser environment
    if (typeof window === 'undefined') {
      console.warn('⚠️ Not in browser environment, IndexedDB not available');
      return false;
    }
    
    // Check if IndexedDB API exists
    if (typeof window.indexedDB === 'undefined') {
      console.error('❌ IndexedDB API not available in this browser');
      return false;
    }
    
    // Check if IndexedDB is null (can happen in private browsing mode)
    if (window.indexedDB === null) {
      console.error('❌ IndexedDB is disabled (private browsing mode?)');
      return false;
    }
    
    return true;
  } catch (error) {
    console.error('❌ Error checking IndexedDB support:', error);
    return false;
  }
}

// Database instance - lazy initialization
let dbInstance: RunSmartDB | null = null;

// Enhanced database initialization with error handling and concurrent access safety
function createDatabaseInstance(): RunSmartDB | null {
  try {
    if (!checkIndexedDBSupport()) {
      console.warn('⚠️ IndexedDB not supported, database functionality will be limited');
      return null;
    }
    
    console.log('✅ IndexedDB support confirmed, initializing database...');
    const db = new RunSmartDB();
    
    // Enhanced error handlers for concurrent access
    db.on('blocked', (event: any) => {
      console.warn('⚠️ Database blocked - handling concurrent access:', event);
      
      // Attempt to close other connections after a delay
      setTimeout(() => {
        try {
          console.log('🔄 Attempting to resolve database blocking...');
          // Force close and reopen can help resolve blocking
          if (db.isOpen()) {
            db.close();
            setTimeout(() => {
              db.open().catch(reopenError => {
                console.error('❌ Failed to reopen database after blocking:', reopenError);
              });
            }, 1000);
          }
        } catch (blockResolveError) {
          console.error('❌ Error resolving database blocking:', blockResolveError);
        }
      }, 2000);
    });
    
    // Handle version changes gracefully
    db.on('versionchange', (event: any) => {
      console.log('🔄 Database version changed, handling gracefully...', event);
      // Close the database but don't immediately reopen to prevent conflicts
      db.close();
      
      // Notify if there are other tabs that need to reload
      if (typeof window !== 'undefined' && window.localStorage) {
        localStorage.setItem('db-version-change', Date.now().toString());
        window.addEventListener('storage', (e) => {
          if (e.key === 'db-version-change') {
            console.log('🔄 Database version change detected across tabs');
          }
        });
      }
    });
    
    // Handle database errors
    db.on('error', (error: any) => {
      console.error('❌ Database error:', error);
    });
    
    // Add transaction timeout handling
    const originalTransaction = db.transaction.bind(db);
    db.transaction = function(mode: any, tables: any, fn: any) {
      const timeoutPromise = new Promise((_, reject) => {
        setTimeout(() => reject(new Error('Transaction timeout after 30 seconds')), 30000);
      });
      
      const transactionPromise = originalTransaction(mode, tables, fn);
      
      return Promise.race([transactionPromise, timeoutPromise]);
    };
    
    return db;
  } catch (error) {
    console.error('❌ Failed to create database instance:', error);
    return null;
  }
}

// Lazy database getter - only initialize when needed and in browser
export function getDatabase(): RunSmartDB | null {
  if (typeof window === 'undefined') {
    // Server-side: return null
    return null;
  }
  
  if (!dbInstance) {
    dbInstance = createDatabaseInstance();
  }
  
  return dbInstance;
}

// Export db for backward compatibility using a Proxy that resolves the
// actual database instance on each property access. This avoids capturing
// a null value during SSR/module eval and fixes client hydration issues.
export const db = new Proxy({} as RunSmartDB, {
  get(_target, prop, _receiver) {
    const database = getDatabase();
    if (!database) {
      throw new Error('Database not available (IndexedDB unsupported or blocked)');
    }
    const value = (database as any)[prop as any];
    // Preserve method binding to the Dexie instance
    if (typeof value === 'function') {
      return value.bind(database);
    }
    return value;
  }
});

// Database availability check
export function isDatabaseAvailable(): boolean {
  if (typeof window === 'undefined') {
    return false; // Not available on server
  }
  
  const database = getDatabase();
  return database !== null && checkIndexedDBSupport();
}

// Safe database operations wrapper
export async function safeDbOperation<T>(
  operation: () => Promise<T>,
  operationName: string,
  fallbackValue?: T
): Promise<T> {
  try {
    // Check if we're on the server
    if (typeof window === 'undefined') {
      if (fallbackValue !== undefined) {
        console.log(`🔄 Server-side: Using fallback value for '${operationName}'`);
        return fallbackValue;
      }
      throw new Error(`Database operation '${operationName}' not available on server`);
    }
    
    if (!isDatabaseAvailable()) {
      if (fallbackValue !== undefined) {
        console.log(`🔄 Database unavailable: Using fallback value for '${operationName}'`);
        return fallbackValue;
      }
      throw new Error('Database not available');
    }
    
    return await operation();
  } catch (error) {
    console.error(`❌ Database operation '${operationName}' failed:`, error);
    
    if (fallbackValue !== undefined) {
      console.log(`🔄 Using fallback value for '${operationName}'`);
      return fallbackValue;
    }
    
    throw error;
  }
}

// Habit Analytics interfaces
export interface HabitAnalyticsSnapshot {
  id?: number;
  userId: number;
  snapshotDate: Date;
  currentStreak: number;
  longestStreak: number;
  weeklyConsistency: number; // 0-100 percentage
  monthlyConsistency: number; // 0-100 percentage
  consistencyTrend: 'improving' | 'stable' | 'declining';
  riskLevel: 'low' | 'medium' | 'high';
  goalAlignment: number; // 0-100
  planAdherence: number; // 0-100
  weekOverWeek: number; // percentage change
  monthOverMonth: number; // percentage change
  optimalTimes: string[]; // JSON array
  avgDuration: number; // minutes
  createdAt: Date;
  updatedAt: Date;
}

export interface HabitInsight {
  id?: number;
  userId: number;
  insightType: 'motivation' | 'barrier' | 'suggestion' | 'pattern' | 'risk';
  title: string;
  description: string;
  priority: 'low' | 'medium' | 'high';
  actionable: boolean;
  evidence: string[];
  validUntil?: Date;
  isRead: boolean;
  createdAt: Date;
}

export interface HabitPattern {
  id?: number;
  userId: number;
  patternType: 'day_preference' | 'time_preference' | 'duration_pattern' | 'frequency_pattern';
  pattern: string; // JSON representation of the pattern
  confidence: number; // 0-100
  frequency: number; // how often this pattern occurs
  impact: number; // impact on habit formation (0-100)
  lastObserved: Date;
  createdAt: Date;
  updatedAt: Date;
}

// Route interface for enhanced route selection
export interface Route {
  id?: number;
  name: string;
  distance: number; // in km
  difficulty: 'beginner' | 'intermediate' | 'advanced';
  safetyScore: number; // 0-100
  popularity: number; // 0-100
  elevationGain: number; // in meters
  surfaceType: string[]; // JSON array of surface types
  wellLit: boolean;
  lowTraffic: boolean;
  scenicScore: number; // 0-100
  estimatedTime: number; // in minutes
  description: string;
  tags: string[]; // JSON array of tags
  gpsPath?: string; // JSON string of GPS coordinates
  location?: string; // General location/area
  isActive: boolean;
  createdAt: Date;
  updatedAt: Date;
}

// Route recommendation tracking
export interface RouteRecommendation {
  id?: number;
  userId: number;
  routeId: number;
  matchScore: number; // 0-100
  reasoning: string; // Why this route was recommended
  userPreferences: string; // JSON string of user preferences
  userExperience: string;
  selected: boolean; // Whether user selected this route
  createdAt: Date;
}

// User route preferences
export interface UserRoutePreferences {
  id?: number;
  userId: number;
  maxDistance: number;
  preferredDifficulty: 'beginner' | 'intermediate' | 'advanced';
  safetyImportance: number; // 0-100
  scenicImportance: number; // 0-100
  trafficPreference: 'low' | 'medium' | 'high';
  lightingPreference: 'day' | 'night' | 'any';
  createdAt: Date;
  updatedAt: Date;
}

// Database utilities
export const badgeMilestones = [3, 7, 30];
export const badgeTypes: { [key: number]: 'bronze' | 'silver' | 'gold' } = {
  3: 'bronze',
  7: 'silver',
  30: 'gold',
};

// Re-export the complete dbUtils from dbUtils.ts for backward compatibility
export { dbUtils } from './dbUtils';
<|MERGE_RESOLUTION|>--- conflicted
+++ resolved
@@ -626,36 +626,16 @@
   fitnessLevel?: 'beginner' | 'intermediate' | 'advanced';
   trainingDaysPerWeek?: number;
   peakWeeklyVolume?: number; // kilometers
-<<<<<<< HEAD
-  // Plan Complexity Engine fields
-  complexityScore?: number; // 0-100 complexity score
-  complexityLevel?: 'basic' | 'standard' | 'advanced';
-  lastComplexityUpdate?: Date;
-  adaptationFactors?: {
-    performance: number;
-    consistency: number;
-    goals: number;
-    feedback: number;
-  };
-=======
   // Progressive Plan Complexity fields
   complexityLevel?: 'basic' | 'standard' | 'advanced';
-  complexityScore?: number;
+  complexityScore?: number; // 0-100 complexity score
+  lastComplexityUpdate?: Date;
   adaptationFactors?: AdaptationFactor[];
   userFeedback?: PlanFeedback[];
->>>>>>> b82bdbb3
-  createdAt: Date;
-  updatedAt: Date;
-}
-
-<<<<<<< HEAD
-// Plan feedback for complexity engine
-export interface PlanFeedback {
-  id?: number;
-  planId: number;
-  userId: number;
-  feedbackType: 'difficulty' | 'enjoyment' | 'completion' | 'suggestion';
-=======
+  createdAt: Date;
+  updatedAt: Date;
+}
+
 export interface AdaptationFactor {
   factor: 'performance' | 'feedback' | 'consistency' | 'goals';
   weight: number;
@@ -663,10 +643,12 @@
   targetValue: number;
 }
 
+// Plan feedback for complexity engine
 export interface PlanFeedback {
   id?: number;
   planId: number;
->>>>>>> b82bdbb3
+  userId: number;
+  feedbackType?: 'difficulty' | 'enjoyment' | 'completion' | 'suggestion';
   rating: number; // 1-5 scale
   comment?: string;
   createdAt: Date;
